--- conflicted
+++ resolved
@@ -17,15 +17,6 @@
         - PYVER: py37
           TOXENV: py37-conancurrent
 
-<<<<<<< HEAD
-        # Conan 1.20.x
-        - PYVER: py37
-          TOXENV: py37-conan120
-
-        # Conan 1.19.x
-        - PYVER: py37
-          TOXENV: py37-conan119
-=======
         # Conan 1.21.x
         - PYVER: py37
           TOXENV: py37-conan121
@@ -33,7 +24,6 @@
         # Conan 1.20.x
         - PYVER: py37
           TOXENV: py37-conan120
->>>>>>> 3a804546
 
 install:
   - set PATH=%PATH%;%PYTHON%/Scripts/
