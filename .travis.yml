sudo: false
language: python
dist: trusty

jobs:
  fast_finish: true
  include:

    - stage: Conan develop - Linux
      name: Conan develop - Linux - Python 3.7
      python: 3.7
      env: TOXENV=py37-conandev
      dist: xenial
      sudo: true
    - name: Conan develop - Linux - Python 2.7
      python: 2.7
      env: TOXENV=py27-conandev

    # All Linux first, check versions
    - stage: Conan Current - Linux
      python: 2.7
      env: TOXENV=py27-conancurrent
    - python: 3.7
      env: TOXENV=py37-conancurrent
      dist: xenial
      sudo: true

<<<<<<< HEAD
    - python: 3.6
      env: TOXENV=py36-conan115
      dist: xenial
      sudo: true

=======
    - stage: Conan 1.18 - Linux
      python: 2.7
      env: TOXENV=py27-conan118
    - python: 3.4
      env: TOXENV=py34-conan118
    - python: 3.6
      env: TOXENV=py36-conan118
    - python: 3.7
      env: TOXENV=py37-conan118
      dist: xenial
      sudo: true

    - stage: Conan 1.17 - Linux
      python: 2.7
      env: TOXENV=py27-conan117
    - python: 3.4
      env: TOXENV=py34-conan117
    - python: 3.6
      env: TOXENV=py36-conan117
>>>>>>> 022e4cc6
    - python: 3.7
      env: TOXENV=py37-conan117
      dist: xenial
      sudo: true

<<<<<<< HEAD
=======
    - stage: Conan 1.16 - Linux
      python: 2.7
      env: TOXENV=py27-conan116
    - python: 3.4
      env: TOXENV=py34-conan116
    - python: 3.6
      env: TOXENV=py36-conan116
>>>>>>> 022e4cc6
    - python: 3.7
      env: TOXENV=py37-conan116
      dist: xenial
      sudo: true

    # Macos is slow, only if everything has passed
    - stage: Macos - all Conan versions
      name: Conan develop - Mac - Python 3.7
      language: generic
      os: osx
      osx_image: xcode8.3
      env: PYVER=py37 TOXENV=py37-conandev

    - language: generic
      os: osx
      osx_image: xcode8.3
      env: PYVER=py27 TOXENV=py27-conancurrent
    - language: generic
      os: osx
      osx_image: xcode8.3
      env: PYVER=py37 TOXENV=py37-conancurrent

<<<<<<< HEAD
=======
    - language: generic
      os: osx
      osx_image: xcode8.3
      env: PYVER=py27 TOXENV=py27-conan118
    - language: generic
      os: osx
      osx_image: xcode8.3
      env: PYVER=py37 TOXENV=py37-conan118

    - language: generic
      os: osx
      osx_image: xcode8.3
      env: PYVER=py27 TOXENV=py27-conan117
    - language: generic
      os: osx
      osx_image: xcode8.3
      env: PYVER=py37 TOXENV=py37-conan117

    - language: generic
      os: osx
      osx_image: xcode8.3
      env: PYVER=py27 TOXENV=py27-conan116
    - language: generic
      os: osx
      osx_image: xcode8.3
      env: PYVER=py37 TOXENV=py37-conan116
>>>>>>> 022e4cc6

before_install:
  - ./.travis/before_install.sh

install:
  - |
    if [[ "$(uname -s)" == 'Darwin' ]]; then
      if which pyenv > /dev/null; then eval "$(pyenv init -)"; fi
      pyenv activate conan;
    fi
  - pip install --upgrade pip
  - pip install tox tox-venv
  - pip install -r .travis/requirements_travis.txt

script:
  - |
    if [[ "$(uname -s)" == 'Darwin' ]]; then
      if which pyenv > /dev/null; then eval "$(pyenv init -)"; fi
      pyenv activate conan
    fi
  - tox<|MERGE_RESOLUTION|>--- conflicted
+++ resolved
@@ -25,50 +25,12 @@
       dist: xenial
       sudo: true
 
-<<<<<<< HEAD
-    - python: 3.6
       env: TOXENV=py36-conan115
       dist: xenial
       sudo: true
 
-=======
-    - stage: Conan 1.18 - Linux
-      python: 2.7
-      env: TOXENV=py27-conan118
-    - python: 3.4
-      env: TOXENV=py34-conan118
-    - python: 3.6
-      env: TOXENV=py36-conan118
-    - python: 3.7
-      env: TOXENV=py37-conan118
-      dist: xenial
-      sudo: true
-
-    - stage: Conan 1.17 - Linux
-      python: 2.7
-      env: TOXENV=py27-conan117
-    - python: 3.4
-      env: TOXENV=py34-conan117
-    - python: 3.6
-      env: TOXENV=py36-conan117
->>>>>>> 022e4cc6
     - python: 3.7
       env: TOXENV=py37-conan117
-      dist: xenial
-      sudo: true
-
-<<<<<<< HEAD
-=======
-    - stage: Conan 1.16 - Linux
-      python: 2.7
-      env: TOXENV=py27-conan116
-    - python: 3.4
-      env: TOXENV=py34-conan116
-    - python: 3.6
-      env: TOXENV=py36-conan116
->>>>>>> 022e4cc6
-    - python: 3.7
-      env: TOXENV=py37-conan116
       dist: xenial
       sudo: true
 
@@ -88,36 +50,6 @@
       os: osx
       osx_image: xcode8.3
       env: PYVER=py37 TOXENV=py37-conancurrent
-
-<<<<<<< HEAD
-=======
-    - language: generic
-      os: osx
-      osx_image: xcode8.3
-      env: PYVER=py27 TOXENV=py27-conan118
-    - language: generic
-      os: osx
-      osx_image: xcode8.3
-      env: PYVER=py37 TOXENV=py37-conan118
-
-    - language: generic
-      os: osx
-      osx_image: xcode8.3
-      env: PYVER=py27 TOXENV=py27-conan117
-    - language: generic
-      os: osx
-      osx_image: xcode8.3
-      env: PYVER=py37 TOXENV=py37-conan117
-
-    - language: generic
-      os: osx
-      osx_image: xcode8.3
-      env: PYVER=py27 TOXENV=py27-conan116
-    - language: generic
-      os: osx
-      osx_image: xcode8.3
-      env: PYVER=py37 TOXENV=py37-conan116
->>>>>>> 022e4cc6
 
 before_install:
   - ./.travis/before_install.sh
