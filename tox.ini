[tox]
skipsdist=True
envlist =
<<<<<<< HEAD
    py{27,37}-conan{dev,latest,120,119}
=======
    py{27,37}-conan{dev,latest,120,121}
>>>>>>> 3a804546

[testenv]
deps =
    conandev: https://github.com/conan-io/conan/archive/develop.tar.gz
    conancurrent: conan
<<<<<<< HEAD
    conan120: conan>=1.20,<1.21
    conan119: conan>=1.19,<1.20
=======
    conan121: conan>=1.21,<1.22
    conan120: conan>=1.20,<1.21
>>>>>>> 3a804546
    coverage: coverage-enable-subprocess
    -r {toxinidir}/tests/requirements_test.txt

setenv =
    PYTHONDONTWRITEBYTECODE=1
    PYTHONPATH = {toxinidir}{:}{env:PYTHONPATH:}

    coverage: PYTEST_TEST_RUNNER=coverage run -m pytest
    coverage: COVERAGE_PROCESS_START={toxinidir}/.coveragerc
    coverage: COVERAGE_FILE={toxinidir}/.coverage
    coverage: PYTESTDJANGO_COVERAGE_SRC={toxinidir}/

passenv = PYTEST_ADDOPTS USE_UNSUPPORTED_CONAN_WITH_PYTHON_2

commands =
    coverage: coverage erase
    {env:PYTEST_TEST_RUNNER:pytest} {posargs:tests}
    coverage: coverage combine
    coverage: coverage report
    coverage: coverage xml<|MERGE_RESOLUTION|>--- conflicted
+++ resolved
@@ -1,23 +1,14 @@
 [tox]
 skipsdist=True
 envlist =
-<<<<<<< HEAD
-    py{27,37}-conan{dev,latest,120,119}
-=======
     py{27,37}-conan{dev,latest,120,121}
->>>>>>> 3a804546
 
 [testenv]
 deps =
     conandev: https://github.com/conan-io/conan/archive/develop.tar.gz
     conancurrent: conan
-<<<<<<< HEAD
-    conan120: conan>=1.20,<1.21
-    conan119: conan>=1.19,<1.20
-=======
     conan121: conan>=1.21,<1.22
     conan120: conan>=1.20,<1.21
->>>>>>> 3a804546
     coverage: coverage-enable-subprocess
     -r {toxinidir}/tests/requirements_test.txt
 
