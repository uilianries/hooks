--- conflicted
+++ resolved
@@ -43,11 +43,8 @@
              "KB-H034": "TEST PACKAGE - NO IMPORTS()",
              "KB-H037": "NO AUTHOR",
              "KB-H040": "NO TARGET NAME",
-<<<<<<< HEAD
+             "KB-H044": "NO REQUIRES.ADD()",
              "KB-H045": "DELETE OPTIONS",
-=======
-             "KB-H044": "NO REQUIRES.ADD()",
->>>>>>> 956d509a
             }
 
 
@@ -390,19 +387,17 @@
                           "Conanfile should not contain 'self.cpp_info.names['{0}']'. "
                           " Use 'cmake_find_package' and 'cmake_find_package_multi' instead.".format(generator))
 
-<<<<<<< HEAD
-    @run_test("KB-H045", output)
-    def test(out):
-        if "self.options.remove" in conanfile_content:
-            out.error("Found 'self.options.remove'. Replace it by 'del self.options.<opt>'.")
-=======
     @run_test("KB-H044", output)
     def test(out):
         for forbidden in ["self.requires.add", "self.build_requires.add"]:
             if forbidden in conanfile_content:
                 out.error("The method '{}()' is not allowed. Use '{}()' instead."
                           .format(forbidden, forbidden.replace(".add", "")))
->>>>>>> 956d509a
+
+    @run_test("KB-H045", output)
+    def test(out):
+        if "self.options.remove" in conanfile_content:
+            out.error("Found 'self.options.remove'. Replace it by 'del self.options.<opt>'.")
 
 
 @raise_if_error_output
