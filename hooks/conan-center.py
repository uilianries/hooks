--- conflicted
+++ resolved
@@ -28,12 +28,9 @@
              "KB-H021": "MS RUNTIME FILES",
              "KB-H022": "CPPSTD MANAGEMENT",
              "KB-H023": "EXPORT LICENSE",
-<<<<<<< HEAD
              "KB-H024": "TEST PACKAGE FOLDER",
+             "KB-H027": "CONAN CENTER INDEX URL",
              "KB-H029": "TEST PACKAGE - RUN ENVIRONMENT"}
-=======
-             "KB-H027": "CONAN CENTER INDEX URL"}
->>>>>>> a6978305
 
 
 class _HooksOutputErrorCollector(object):
@@ -185,7 +182,6 @@
             out.error("The size of your recipe folder ({} KB) is larger than the maximum allowed"
                       " size ({}KB).".format(total_size_kb, max_folder_size))
 
-<<<<<<< HEAD
     @run_test("KB-H024", output)
     def test(out):
         dir_path = os.path.dirname(conanfile_path)
@@ -195,6 +191,13 @@
         elif not os.path.exists(os.path.join(test_package_path, "conanfile.py")):
             out.error("There is no `conanfile.py` in `test_package` folder")
 
+    @run_test("KB-H027", output)
+    def test(out):
+        url = getattr(conanfile, "url", None)
+        if url and not url.startswith("https://github.com/conan-io/conan-center-index"):
+            out.error("The attribute 'url' should point to: "
+                      "https://github.com/conan-io/conan-center-index")
+
     @run_test("KB-H029", output)
     def test(out):
         dir_path = os.path.dirname(conanfile_path)
@@ -206,14 +209,6 @@
         if "RunEnvironment" in test_package_conanfile:
             out.error("The 'RunEnvironment()' build helper is no longer needed. "
                       "It has been integrated into the self.run(..., run_environment=True)")
-=======
-    @run_test("KB-H027", output)
-    def test(out):
-        url = getattr(conanfile, "url", None)
-        if url and not url.startswith("https://github.com/conan-io/conan-center-index"):
-            out.error("The attribute 'url' should point to: " \
-                      "https://github.com/conan-io/conan-center-index")
->>>>>>> a6978305
 
     @run_test("KB-H023", output)
     def test(out):
