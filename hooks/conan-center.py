import fnmatch
import inspect
import re
import os
from logging import WARNING, ERROR, INFO, DEBUG, NOTSET

from conans import tools, Settings

kb_errors = {"KB-H001": "DEPRECATED GLOBAL CPPSTD",
             "KB-H002": "REFERENCE LOWERCASE",
             "KB-H003": "RECIPE METADATA",
             "KB-H005": "HEADER_ONLY, NO COPY SOURCE",
             "KB-H006": "FPIC OPTION",
             "KB-H007": "FPIC MANAGEMENT",
             "KB-H008": "VERSION RANGES",
             "KB-H009": "RECIPE FOLDER SIZE",
             "KB-H010": "IMMUTABLE SOURCES",
             "KB-H011": "LIBCXX MANAGEMENT",
             "KB-H012": "PACKAGE LICENSE",
             "KB-H013": "DEFAULT PACKAGE LAYOUT",
             "KB-H014": "MATCHING CONFIGURATION",
             "KB-H015": "SHARED ARTIFACTS",
             "KB-H016": "CMAKE-MODULES-CONFIG-FILES",
             "KB-H017": "PDB FILES NOT ALLOWED",
             "KB-H018": "LIBTOOL FILES PRESENCE",
             "KB-H019": "CMAKE FILE NOT IN BUILD FOLDERS",
             "KB-H020": "PC-FILES",
             "KB-H021": "MS RUNTIME FILES",
             "KB-H022": "CPPSTD MANAGEMENT",
             "KB-H023": "EXPORT LICENSE",
<<<<<<< HEAD
             "KB-H025": "META LINES"}
=======
             "KB-H024": "TEST PACKAGE FOLDER",
             "KB-H027": "CONAN CENTER INDEX URL",
             "KB-H029": "TEST PACKAGE - RUN ENVIRONMENT"}
>>>>>>> bd25d249


class _HooksOutputErrorCollector(object):

    def __init__(self, output, kb_id=None):
        self._output = output
        self._error = False
        self._test_name = kb_errors[kb_id] if kb_id else ""
        self.kb_id = kb_id
        if self.kb_id:
            self.kb_url = kb_url(self.kb_id)
        self._error_level = int(os.getenv("CONAN_HOOK_ERROR_LEVEL", str(NOTSET)))

    def _get_message(self, message):
        if self._test_name:
            name = "{} ({})".format(self._test_name, self.kb_id) if self.kb_id else self._test_name
            return "[{}] {}".format(name, message)
        else:
            return message

    def success(self, message):
        self._output.success(self._get_message(message))

    def debug(self, message):
        if self._error_level and self._error_level <= DEBUG:
            self._error = True
        self._output.debug(self._get_message(message))

    def info(self, message):
        if self._error_level and self._error_level <= INFO:
            self._error = True
        self._output.info(self._get_message(message))

    def warn(self, message):
        if self._error_level and self._error_level <= WARNING:
            self._error = True
        self._output.warn(self._get_message(message))

    def error(self, message):
        self._error = True
        url_str = '({})'.format(self.kb_url) if self.kb_id else ""
        self._output.error(self._get_message(message) + " " + url_str)

    @property
    def failed(self):
        return self._error

    def raise_if_error(self):
        if self._error and self._error_level and self._error_level <= ERROR:
            raise Exception("Some checks failed running the hook, check the output")


def raise_if_error_output(func):
    def wrapper(output, *args, **kwargs):
        output = _HooksOutputErrorCollector(output)
        ret = func(output, *args, **kwargs)
        output.raise_if_error()
        return ret

    return wrapper


def kb_url(kb_id):
    return "https://github.com/conan-io/conan-center-index/wiki/Error-Knowledge-Base#{}".format(kb_id)


def run_test(kb_id, output):
    def tmp(func):
        out = _HooksOutputErrorCollector(output, kb_id)
        ret = func(out)
        if not out.failed:
            out.success("OK")
        return ret

    return tmp


@raise_if_error_output
def pre_export(output, conanfile, conanfile_path, reference, **kwargs):
    conanfile_content = tools.load(conanfile_path)
    settings = _get_settings(conanfile)
    header_only = _is_recipe_header_only(conanfile)
    installer = settings is not None and "os_build" in settings and "arch_build" in settings

    @run_test("KB-H001", output)
    def test(out):
        if settings and "cppstd" in settings:
            out.error("The 'cppstd' setting is deprecated. Use the 'compiler.cppstd' "
                      "subsetting instead")

    @run_test("KB-H002", output)
    def test(out):
        if reference.name != reference.name.lower():
            out.error("The library name has to be lowercase")
        if reference.version != reference.version.lower():
            out.error("The library version has to be lowercase")

    @run_test("KB-H003", output)
    def test(out):
        def _message_attr(attributes, out_method):
            for field in attributes:
                field_value = getattr(conanfile, field, None)
                if not field_value:
                    out_method("Conanfile doesn't have '%s' attribute. " % field)

        _message_attr(["url", "license", "description", "homepage"], out.error)
        _message_attr(["topics"], out.warn)

    @run_test("KB-H005", output)
    def test(out):
        no_copy_source = getattr(conanfile, "no_copy_source", None)
        if not settings and header_only and not no_copy_source:
            out.warn("This recipe is a header only library as it does not declare "
                     "'settings'. Please include 'no_copy_source' to avoid unnecessary copy steps")

    @run_test("KB-H006", output)
    def test(out):
        options = getattr(conanfile, "options", None)
        if settings and options and not header_only and "fPIC" not in options and not installer:
            out.warn("This recipe does not include an 'fPIC' option. Make sure you are using the "
                     "right casing")

    @run_test("KB-H008", output)
    def test(out):
        # This regex takes advantage that a conan reference is always a string
        vrange_match = re.compile(r'.*[\'"][a-zA-Z0-9_+.-]+\/\[.+\]@[a-zA-Z0-9_+.\/-]+[\'"].*')
        for num, line in enumerate(conanfile_content.splitlines(), 1):
            if vrange_match.match(line):
                out.error("Possible use of version ranges, line %s:\n %s" % (num, line))

    @run_test("KB-H009", output)
    def test(out):
        max_folder_size = int(os.getenv("CONAN_MAX_RECIPE_FOLDER_SIZE_KB", 256))
        dir_path = os.path.dirname(conanfile_path)
        total_size = 0
        for path, dirs, files in os.walk(dir_path):
            dirs[:] = [d for d in dirs if
                       d not in [".conan"]]  # Discard the generated .conan directory
            if os.path.relpath(path, dir_path).replace("\\", "/").startswith("test_package/build"):
                # Discard any file in temp builds
                continue
            for files_it in files:
                file_path = os.path.join(path, files_it)
                total_size += os.path.getsize(file_path)

        total_size_kb = total_size / 1024
        out.success("Total recipe size: %s KB" % total_size_kb)
        if total_size_kb > max_folder_size:
            out.error("The size of your recipe folder ({} KB) is larger than the maximum allowed"
                      " size ({}KB).".format(total_size_kb, max_folder_size))

    @run_test("KB-H025", output)
    def test(out):
        def _search_for_metaline(from_line, to_line, lines):
            for index in range(from_line,to_line):
                line_number = index + 1
                if "# -*- coding:" in lines[index] or \
                   "# coding=" in lines[index]:
                    out.error("PEP 263 (encoding) is not allowed in the conanfile. " \
                              "Remove the line {}".format(line_number))
                if "#!" in lines[index]:
                    out.error("Shebang (#!) detected in your recipe. " \
                              "Remove the line {}".format(line_number))
                if "# vim:" in lines[index]:
                    out.error("vim editor configuration detected in your recipe. " \
                              "Remove the line {}".format(line_number))

        lines = conanfile_content.splitlines()
        first_lines_range = 5 if len(lines) > 5 else len(lines)
        _search_for_metaline(0, first_lines_range, lines)

        last_lines_range = len(lines) -3 if len(lines) > 8 else len(lines)
        _search_for_metaline(last_lines_range, len(lines), lines)

    @run_test("KB-H023", output)
    def test(out):
        for attr_it in ["exports", "exports_sources"]:
            exports = getattr(conanfile, attr_it, None)
            out.info("exports: {}".format(exports))
            if exports is None:
                continue
            exports = [exports] if isinstance(exports, str) else exports
            for exports_it in exports:
                for license_it in ["copying", "license", "copyright"]:
                    if license_it in exports_it.lower():
                        out.error("This recipe is exporting a license file. "
                                  "Remove %s from `%s`" % (exports_it, attr_it))

    @run_test("KB-H024", output)
    def test(out):
        dir_path = os.path.dirname(conanfile_path)
        test_package_path = os.path.join(dir_path, "test_package")
        if not os.path.exists(test_package_path):
            out.error("There is no `test_package` for this recipe")
        elif not os.path.exists(os.path.join(test_package_path, "conanfile.py")):
            out.error("There is no `conanfile.py` in `test_package` folder")

    @run_test("KB-H027", output)
    def test(out):
        url = getattr(conanfile, "url", None)
        if url and not url.startswith("https://github.com/conan-io/conan-center-index"):
            out.error("The attribute 'url' should point to: " \
                      "https://github.com/conan-io/conan-center-index")

    @run_test("KB-H029", output)
    def test(out):
        dir_path = os.path.dirname(conanfile_path)
        test_package_path = os.path.join(dir_path, "test_package")
        if not os.path.exists(os.path.join(test_package_path, "conanfile.py")):
            return

        test_package_conanfile = tools.load(os.path.join(test_package_path, "conanfile.py"))
        if "RunEnvironment" in test_package_conanfile:
            out.error("The 'RunEnvironment()' build helper is no longer needed. "
                      "It has been integrated into the self.run(..., run_environment=True)")


@raise_if_error_output
def pre_source(output, conanfile, conanfile_path, **kwargs):
    conandata_source = os.path.join(os.path.dirname(conanfile_path), "conandata.yml")
    conanfile_content = tools.load(conanfile_path)

    @run_test("KB-H010", output)
    def test(out):
        if not os.path.exists(conandata_source):
            out.error("Create a file 'conandata.yml' file with the sources "
                      "to be downloaded.")

        if "def source(self):" in conanfile_content:
            needed_content = ['**self.conan_data["sources"]']
            invalid_content = ["git checkout master", "git checkout devel", "git checkout develop"]
            if "git clone" in conanfile_content and "git checkout" in conanfile_content:
                fixed_sources = True
                for invalid in invalid_content:
                    if invalid in conanfile_content:
                        fixed_sources = False
                        break
            else:
                fixed_sources = True
                for valid in needed_content:
                    if valid not in conanfile_content:
                        fixed_sources = False
                        break

            if not fixed_sources:
                out.error("Use 'tools.get(**self.conan_data[\"sources\"][\"XXXXX\"])' "
                          "in the source() method to get the sources.")


@raise_if_error_output
def post_source(output, conanfile, conanfile_path, **kwargs):

    def _is_pure_c():
        if not _is_recipe_header_only(conanfile):
            cpp_extensions = ["cc", "cpp", "cxx", "c++m", "cppm", "cxxm", "h++", "hh", "hxx", "hpp"]
            c_extensions = ["c", "h"]
            return not _get_files_with_extensions(conanfile.source_folder, cpp_extensions) and \
                   _get_files_with_extensions(conanfile.source_folder, c_extensions)

    @run_test("KB-H011", output)
    def test(out):
        if _is_pure_c():
            conanfile_content = tools.load(conanfile_path)
            low = conanfile_content.lower()

            if "del self.settings.compiler.libcxx" not in low:
                out.error("Can't detect C++ source files but recipe does not remove "
                          "'self.settings.compiler.libcxx'")

    @run_test("KB-H022", output)
    def test(out):
        if _is_pure_c():
            conanfile_content = tools.load(conanfile_path)
            low = conanfile_content.lower()
            if "del self.settings.compiler.cppstd" not in low:
                out.error("Can't detect C++ source files but recipe does not remove "
                          "'self.settings.compiler.cppstd'")


@raise_if_error_output
def pre_build(output, conanfile, **kwargs):

    @run_test("KB-H007", output)
    def test(out):
        has_fpic = conanfile.options.get_safe("fPIC")
        if conanfile.settings.get_safe("os") == "Windows" and has_fpic:
            out.error("'fPIC' option not managed correctly. Please remove it for Windows "
                      "configurations: del self.options.fpic")
        elif has_fpic:
            out.success("OK. 'fPIC' option found and apparently well managed")
        else:
            out.info("'fPIC' option not found")

@raise_if_error_output
def post_package(output, conanfile, conanfile_path, **kwargs):
    @run_test("KB-H012", output)
    def test(out):
        licenses_folder = os.path.join(os.path.join(conanfile.package_folder, "licenses"))
        if not os.path.exists(licenses_folder):
            out.error("No 'licenses' folder found in package: %s " % conanfile.package_folder)
            return
        licenses = []
        for root, dirnames, filenames in os.walk(licenses_folder):
            for filename in filenames:
                licenses.append(filename)
        if not licenses:
            out.error("Not known valid licenses files "
                      "found at: %s\n"
                      "Files: %s" % (licenses_folder, ", ".join(licenses)))

    @run_test("KB-H013", output)
    def test(out):
        known_folders = ["lib", "bin", "include", "res", "licenses"]
        for filename in os.listdir(conanfile.package_folder):
            if os.path.isdir(os.path.join(conanfile.package_folder, filename)):
                if filename not in known_folders:
                    out.error("Unknown folder '{}' in the package".format(filename))
            else:
                if filename not in ["conaninfo.txt", "conanmanifest.txt", "licenses"]:
                    out.error("Unknown file '{}' in the package".format(filename))
        if out.failed:
            out.info("If you are trying to package a tool put all the contents under the 'bin' "
                     "folder")

    @run_test("KB-H014", output)
    def test(out):
        if conanfile.name in ["ms-gsl"]:
            return
        if not _files_match_settings(conanfile, conanfile.package_folder, out):
            out.error("Packaged artifacts does not match the settings used: os=%s, compiler=%s"
                      % (_get_os(conanfile), conanfile.settings.get_safe("compiler")))

    @run_test("KB-H015", output)
    def test(out):
        if not _shared_files_well_managed(conanfile, conanfile.package_folder):
            out.error("Package with 'shared' option did not contains any shared artifact")

    @run_test("KB-H020", output)
    def test(out):
        if conanfile.name in ["cmake", "msys2", "strawberryperl"]:
            return
        bad_files = _get_files_following_patterns(conanfile.package_folder, ["*.pc"])
        if bad_files:
            out.error("The conan-center repository doesn't allow the packages to contain `pc` "
                      "files. The packages have to "
                      "be located using generators and the declared `cpp_info` information")
            out.error("Found files:\n{}".format("\n".join(bad_files)))

    @run_test("KB-H016", output)
    def test(out):
        if conanfile.name in ["cmake", "msys2", "strawberryperl"]:
            return
        bad_files = _get_files_following_patterns(conanfile.package_folder, ["Find*.cmake",
                                                                             "*Config.cmake",
                                                                             "*-config.cmake"])
        if bad_files:
            out.error("The conan-center repository doesn't allow the packages to contain CMake "
                      "find modules or config files. The packages have to "
                      "be located using generators and the declared `cpp_info` information")
            out.error("Found files:\n{}".format("\n".join(bad_files)))

    @run_test("KB-H017", output)
    def test(out):
        bad_files = _get_files_following_patterns(conanfile.package_folder, ["*.pdb"])
        if bad_files:
            out.error("The conan-center repository doesn't allow PDB files")
            out.error("Found files:\n{}".format("\n".join(bad_files)))

    @run_test("KB-H018", output)
    def test(out):
        bad_files = _get_files_following_patterns(conanfile.package_folder, ["*.la"])
        if bad_files:
            out.error("Libtool files found (*.la). Do not package *.la files "
                      "but library files (.a) ")
            out.error("Found files:\n{}".format("\n".join(bad_files)))

    @run_test("KB-H021", output)
    def test(out):
        bad_files = _get_files_following_patterns(conanfile.package_folder, ["msvcr*.dll", "msvcp*.dll", "vcruntime*.dll", "concrt*.dll"])
        if bad_files:
            out.error("The conan-center repository doesn't allow Microsoft Visual Studio runtime files.")
            out.error("Found files:\n{}".format("\n".join(bad_files)))

def post_package_info(output, conanfile, reference, **kwargs):

    @run_test("KB-H019", output)
    def test(out):
        if conanfile.name in ["cmake", "msys2", "strawberryperl"]:
            return
        bad_files = _get_files_following_patterns(conanfile.package_folder, ["*.cmake"])
        build_dirs = conanfile.cpp_info.builddirs
        files_missplaced = []

        for filename in bad_files:
            for bdir in build_dirs:
                bdir = "./{}".format(bdir)
                # https://github.com/conan-io/conan/issues/5401
                if bdir == "./":
                    if os.path.dirname(filename) == ".":
                        break
                elif os.path.commonprefix([bdir, filename]) == bdir:
                    break
            else:
                files_missplaced.append(filename)

        if files_missplaced:
            out.error("The *.cmake files have to be placed in a folder declared as "
                      "`cpp_info.builddirs`. Currently folders declared: {}".format(build_dirs))
            out.error("Found files:\n{}".format("\n".join(files_missplaced)))


def _get_files_following_patterns(folder, patterns):
    ret = []
    with tools.chdir(folder):
        for (root, _, filenames) in os.walk("."):
            for filename in filenames:
                for pattern in patterns:
                    if fnmatch.fnmatch(filename, pattern):
                        ret.append(os.path.join(root, filename).replace("\\", "/"))
    return ret


def _get_files_with_extensions(folder, extensions):
    files = []
    with tools.chdir(folder):
        for (root, _, filenames) in os.walk("."):
            for filename in filenames:
                for ext in [ext for ext in extensions if ext != ""]:
                    if filename.endswith(".%s" % ext):
                        files.append(os.path.join(root, filename))
                    # Look for possible executables
                    elif ("" in extensions and "." not in filename
                          and not filename.endswith(".") and "license" not in filename.lower()):
                        files.append(os.path.join(root, filename))
    return files


def _shared_files_well_managed(conanfile, folder):
    shared_extensions = ["dll", "so", "dylib"]
    shared_name = "shared"
    options_dict = {key: value for key, value in conanfile.options.values.as_list()}
    if shared_name in options_dict.keys() and options_dict[shared_name] == "True":
        if not _get_files_with_extensions(folder, shared_extensions):
            return False
    return True


def _files_match_settings(conanfile, folder, output):
    header_extensions = ["h", "h++", "hh", "hxx", "hpp"]
    visual_extensions = ["lib", "dll", "exe"]
    mingw_extensions = ["a", "a.dll", "dll", "exe"]
    # The "" extension is allowed to look for possible executables
    linux_extensions = ["a", "so", ""]
    macos_extensions = ["a", "dylib", ""]

    has_header = _get_files_with_extensions(folder, header_extensions)
    has_visual = _get_files_with_extensions(folder, visual_extensions)
    has_mingw = _get_files_with_extensions(folder, mingw_extensions)
    has_linux = _get_files_with_extensions(folder, linux_extensions)
    has_macos = _get_files_with_extensions(folder, macos_extensions)
    os = _get_os(conanfile)

    if not has_header and not has_visual and not has_mingw and not has_linux and not has_macos:
        output.error("Empty package")
        return False
    if _is_recipe_header_only(conanfile):
        if not has_header and (has_visual or has_mingw or has_linux or has_macos):
            output.error("Package for Header Only does not contain artifacts with these extensions: "
                         "%s" % header_extensions)
            return False
        else:
            return True
    if os == "Windows":
        if conanfile.settings.get_safe("compiler") == "Visual Studio":
            if not has_visual:
                output.error("Package for Visual Studio does not contain artifacts with these "
                             "extensions: %s" % visual_extensions)
            return has_visual
        elif conanfile.settings.get_safe("compiler") == "gcc":
            if not has_mingw:
                output.error("Package for MinGW does not contain artifacts with these extensions: "
                             "%s" % mingw_extensions)
            return has_mingw
        else:
            return has_visual or has_mingw
    if os == "Linux":
        if not has_linux:
            output.error("Package for Linux does not contain artifacts with these extensions: "
                         "%s" % linux_extensions)
        return has_linux
    if os == "Macos":
        if not has_macos:
            output.error("Package for Macos does not contain artifacts with these extensions: "
                         "%s" % macos_extensions)
        return has_macos
    if os is None:
        if not has_header and (has_visual or has_mingw or has_linux or has_macos):
            output.error("Package for Header Only does not contain artifacts with these extensions: "
                         "%s" % header_extensions)
            return False
        else:
            return True
    return False


def _is_recipe_header_only(conanfile):
    without_settings = not bool(_get_settings(conanfile))
    package_id_method = getattr(conanfile, "package_id")
    header_only_id = "self.info.header_only()" in inspect.getsource(package_id_method)
    return header_only_id or without_settings


def _get_settings(conanfile):
    settings = getattr(conanfile, "settings")
    if isinstance(settings, Settings):
        return None if not settings.values.fields else settings
    else:
        return settings


def _get_os(conanfile):
    settings = _get_settings(conanfile)
    if not settings:
        return None
    return settings.get_safe("os") or settings.get_safe("os_build")<|MERGE_RESOLUTION|>--- conflicted
+++ resolved
@@ -28,13 +28,10 @@
              "KB-H021": "MS RUNTIME FILES",
              "KB-H022": "CPPSTD MANAGEMENT",
              "KB-H023": "EXPORT LICENSE",
-<<<<<<< HEAD
-             "KB-H025": "META LINES"}
-=======
              "KB-H024": "TEST PACKAGE FOLDER",
+             "KB-H025": "META LINES",
              "KB-H027": "CONAN CENTER INDEX URL",
              "KB-H029": "TEST PACKAGE - RUN ENVIRONMENT"}
->>>>>>> bd25d249
 
 
 class _HooksOutputErrorCollector(object):
