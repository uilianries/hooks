import fnmatch
import inspect
import re
import os
from logging import WARNING, ERROR, INFO, DEBUG, NOTSET

from conans import tools, Settings

kb_errors = {"KB-H001": "DEPRECATED GLOBAL CPPSTD",
             "KB-H002": "REFERENCE LOWERCASE",
             "KB-H003": "RECIPE METADATA",
             "KB-H005": "HEADER_ONLY, NO COPY SOURCE",
             "KB-H006": "FPIC OPTION",
             "KB-H007": "FPIC MANAGEMENT",
             "KB-H008": "VERSION RANGES",
             "KB-H009": "RECIPE FOLDER SIZE",
             "KB-H010": "IMMUTABLE SOURCES",
             "KB-H011": "LIBCXX MANAGEMENT",
             "KB-H012": "PACKAGE LICENSE",
             "KB-H013": "DEFAULT PACKAGE LAYOUT",
             "KB-H014": "MATCHING CONFIGURATION",
             "KB-H015": "SHARED ARTIFACTS",
             "KB-H016": "CMAKE-MODULES-CONFIG-FILES",
             "KB-H017": "PDB FILES NOT ALLOWED",
             "KB-H018": "LIBTOOL FILES PRESENCE",
             "KB-H019": "CMAKE FILE NOT IN BUILD FOLDERS",
             "KB-H020": "PC-FILES",
             "KB-H021": "MS RUNTIME FILES",
<<<<<<< HEAD
             "KB-H025": "META LINES",
=======
             "KB-H023": "EXPORT LICENSE",
>>>>>>> a7529edd
             "KB-H022": "CPPSTD MANAGEMENT"}


class _HooksOutputErrorCollector(object):

    def __init__(self, output, kb_id=None):
        self._output = output
        self._error = False
        self._test_name = kb_errors[kb_id] if kb_id else ""
        self.kb_id = kb_id
        if self.kb_id:
            self.kb_url = kb_url(self.kb_id)
        self._error_level = int(os.getenv("CONAN_HOOK_ERROR_LEVEL", str(NOTSET)))

    def _get_message(self, message):
        if self._test_name:
            name = "{} ({})".format(self._test_name, self.kb_id) if self.kb_id else self._test_name
            return "[{}] {}".format(name, message)
        else:
            return message

    def success(self, message):
        self._output.success(self._get_message(message))

    def debug(self, message):
        if self._error_level and self._error_level <= DEBUG:
            self._error = True
        self._output.debug(self._get_message(message))

    def info(self, message):
        if self._error_level and self._error_level <= INFO:
            self._error = True
        self._output.info(self._get_message(message))

    def warn(self, message):
        if self._error_level and self._error_level <= WARNING:
            self._error = True
        self._output.warn(self._get_message(message))

    def error(self, message):
        self._error = True
        url_str = '({})'.format(self.kb_url) if self.kb_id else ""
        self._output.error(self._get_message(message) + " " + url_str)

    @property
    def failed(self):
        return self._error

    def raise_if_error(self):
        if self._error and self._error_level and self._error_level <= ERROR:
            raise Exception("Some checks failed running the hook, check the output")


def raise_if_error_output(func):
    def wrapper(output, *args, **kwargs):
        output = _HooksOutputErrorCollector(output)
        ret = func(output, *args, **kwargs)
        output.raise_if_error()
        return ret

    return wrapper


def kb_url(kb_id):
    return "https://github.com/conan-io/conan-center-index/wiki/Error-Knowledge-Base#{}".format(kb_id)


def run_test(kb_id, output):
    def tmp(func):
        out = _HooksOutputErrorCollector(output, kb_id)
        ret = func(out)
        if not out.failed:
            out.success("OK")
        return ret

    return tmp


@raise_if_error_output
def pre_export(output, conanfile, conanfile_path, reference, **kwargs):
    conanfile_content = tools.load(conanfile_path)
    settings = _get_settings(conanfile)
    header_only = _is_recipe_header_only(conanfile)
    installer = settings is not None and "os_build" in settings and "arch_build" in settings

    @run_test("KB-H001", output)
    def test(out):
        if settings and "cppstd" in settings:
            out.error("The 'cppstd' setting is deprecated. Use the 'compiler.cppstd' "
                      "subsetting instead")

    @run_test("KB-H002", output)
    def test(out):
        if reference.name != reference.name.lower():
            out.error("The library name has to be lowercase")
        if reference.version != reference.version.lower():
            out.error("The library version has to be lowercase")

    @run_test("KB-H003", output)
    def test(out):
        for field in ["url", "license", "description"]:
            field_value = getattr(conanfile, field, None)
            if not field_value:
                out.error("Conanfile doesn't have '%s' attribute. " % field)

    @run_test("KB-H005", output)
    def test(out):
        no_copy_source = getattr(conanfile, "no_copy_source", None)
        if not settings and header_only and not no_copy_source:
            out.warn("This recipe is a header only library as it does not declare "
                     "'settings'. Please include 'no_copy_source' to avoid unnecessary copy steps")

    @run_test("KB-H006", output)
    def test(out):
        options = getattr(conanfile, "options", None)
        if settings and options and not header_only and "fPIC" not in options and not installer:
            out.warn("This recipe does not include an 'fPIC' option. Make sure you are using the "
                     "right casing")

    @run_test("KB-H007", output)
    def test(out):
        low = conanfile_content.lower()
        options = getattr(conanfile, "options")
        options = options if options is not None else []  # options = None by default
        if "fPIC" in options:
            remove_fpic_option = ["self.options.remove(\"fpic\")",
                                  "self.options.remove('fpic')",
                                  "del self.options.fpic"]
            if ("def config_options(self):" in low or "def configure(self):" in low) \
                    and any(r in low for r in remove_fpic_option):
                out.success("OK. 'fPIC' option found and apparently well managed")
            else:
                out.error("'fPIC' option not managed correctly. Please remove it for Windows "
                          "configurations: del self.options.fpic")
        else:
            out.info("'fPIC' option not found")

    @run_test("KB-H008", output)
    def test(out):
        # This regex takes advantage that a conan reference is always a string
        vrange_match = re.compile(r'.*[\'"][a-zA-Z0-9_+.-]+\/\[.+\]@[a-zA-Z0-9_+.\/-]+[\'"].*')
        for num, line in enumerate(conanfile_content.splitlines(), 1):
            if vrange_match.match(line):
                out.error("Possible use of version ranges, line %s:\n %s" % (num, line))

    @run_test("KB-H009", output)
    def test(out):
        max_folder_size = int(os.getenv("CONAN_MAX_RECIPE_FOLDER_SIZE_KB", 256))
        dir_path = os.path.dirname(conanfile_path)
        total_size = 0
        for path, dirs, files in os.walk(dir_path):
            dirs[:] = [d for d in dirs if
                       d not in [".conan"]]  # Discard the generated .conan directory
            if os.path.relpath(path, dir_path).replace("\\", "/").startswith("test_package/build"):
                # Discard any file in temp builds
                continue
            for files_it in files:
                file_path = os.path.join(path, files_it)
                total_size += os.path.getsize(file_path)

        total_size_kb = total_size / 1024
        out.success("Total recipe size: %s KB" % total_size_kb)
        if total_size_kb > max_folder_size:
            out.error("The size of your recipe folder ({} KB) is larger than the maximum allowed"
                      " size ({}KB).".format(total_size_kb, max_folder_size))

<<<<<<< HEAD
    @run_test("KB-H025", output)
    def test(out):
        def _search_for_metaline(from_line, to_line, lines):
            for index in range(from_line,to_line):
                line_number = index + 1
                if "# -*- coding:" in lines[index] or \
                   "# coding=" in lines[index]:
                    out.error("PEP 263 (encoding) is not allowed in the conanfile. " \
                              "Remove the line {}".format(line_number))
                if "#!" in lines[index]:
                    out.error("Shebang (#!) detected in your recipe. " \
                              "Remove the line {}".format(line_number))
                if "# vim:" in lines[index]:
                    out.error("vim editor configuration detected in your recipe. " \
                              "Remove the line {}".format(line_number))

        lines = conanfile_content.splitlines()
        first_lines_range = 5 if len(lines) > 5 else len(lines)
        _search_for_metaline(0, first_lines_range, lines)

        last_lines_range = len(lines) -3 if len(lines) > 8 else len(lines)
        _search_for_metaline(last_lines_range, len(lines), lines)
=======
    @run_test("KB-H023", output)
    def test(out):
        for attr_it in ["exports", "exports_sources"]:
            exports = getattr(conanfile, attr_it, None)
            out.info("exports: {}".format(exports))
            if exports is None:
                continue
            exports = [exports] if isinstance(exports, str) else exports
            for exports_it in exports:
                for license_it in ["copying", "license", "copyright"]:
                    if license_it in exports_it.lower():
                        out.error("This recipe is exporting a license file. "
                                  "Remove %s from `%s`" % (exports_it, attr_it))
>>>>>>> a7529edd


@raise_if_error_output
def pre_source(output, conanfile, conanfile_path, **kwargs):
    conandata_source = os.path.join(os.path.dirname(conanfile_path), "conandata.yml")
    conanfile_content = tools.load(conanfile_path)

    @run_test("KB-H010", output)
    def test(out):
        if not os.path.exists(conandata_source):
            out.error("Create a file 'conandata.yml' file with the sources "
                      "to be downloaded.")

        if "def source(self):" in conanfile_content:
            needed_content = ['**self.conan_data["sources"]']
            invalid_content = ["git checkout master", "git checkout devel", "git checkout develop"]
            if "git clone" in conanfile_content and "git checkout" in conanfile_content:
                fixed_sources = True
                for invalid in invalid_content:
                    if invalid in conanfile_content:
                        fixed_sources = False
                        break
            else:
                fixed_sources = True
                for valid in needed_content:
                    if valid not in conanfile_content:
                        fixed_sources = False
                        break

            if not fixed_sources:
                out.error("Use 'tools.get(**self.conan_data[\"sources\"][\"XXXXX\"])' "
                          "in the source() method to get the sources.")


@raise_if_error_output
def post_source(output, conanfile, conanfile_path, **kwargs):

    def _is_pure_c():
        if not _is_recipe_header_only(conanfile):
            cpp_extensions = ["cc", "cpp", "cxx", "c++m", "cppm", "cxxm", "h++", "hh", "hxx", "hpp"]
            c_extensions = ["c", "h"]
            return not _get_files_with_extensions(conanfile.source_folder, cpp_extensions) and \
                   _get_files_with_extensions(conanfile.source_folder, c_extensions)

    @run_test("KB-H011", output)
    def test(out):
        if _is_pure_c():
            conanfile_content = tools.load(conanfile_path)
            low = conanfile_content.lower()

            if "del self.settings.compiler.libcxx" not in low:
                out.error("Can't detect C++ source files but recipe does not remove " \
                          "'self.settings.compiler.libcxx'")

    @run_test("KB-H022", output)
    def test(out):
        if _is_pure_c():
            conanfile_content = tools.load(conanfile_path)
            low = conanfile_content.lower()
            if "del self.settings.compiler.cppstd" not in low:
                out.error("Can't detect C++ source files but recipe does not remove " \
                            "'self.settings.compiler.cppstd'")


@raise_if_error_output
def post_package(output, conanfile, conanfile_path, **kwargs):
    @run_test("KB-H012", output)
    def test(out):
        licenses_folder = os.path.join(os.path.join(conanfile.package_folder, "licenses"))
        if not os.path.exists(licenses_folder):
            out.error("No 'licenses' folder found in package: %s " % conanfile.package_folder)
            return
        licenses = []
        for root, dirnames, filenames in os.walk(licenses_folder):
            for filename in filenames:
                licenses.append(filename)
        if not licenses:
            out.error("Not known valid licenses files "
                      "found at: %s\n"
                      "Files: %s" % (licenses_folder, ", ".join(licenses)))

    @run_test("KB-H013", output)
    def test(out):
        known_folders = ["lib", "bin", "include", "res", "licenses"]
        for filename in os.listdir(conanfile.package_folder):
            if os.path.isdir(os.path.join(conanfile.package_folder, filename)):
                if filename not in known_folders:
                    out.error("Unknown folder '{}' in the package".format(filename))
            else:
                if filename not in ["conaninfo.txt", "conanmanifest.txt", "licenses"]:
                    out.error("Unknown file '{}' in the package".format(filename))
        if out.failed:
            out.info("If you are trying to package a tool put all the contents under the 'bin' "
                     "folder")

    @run_test("KB-H014", output)
    def test(out):
        if conanfile.name in ["ms-gsl"]:
            return
        if not _files_match_settings(conanfile, conanfile.package_folder, out):
            out.error("Packaged artifacts does not match the settings used: os=%s, compiler=%s"
                      % (_get_os(conanfile), conanfile.settings.get_safe("compiler")))

    @run_test("KB-H015", output)
    def test(out):
        if not _shared_files_well_managed(conanfile, conanfile.package_folder):
            out.error("Package with 'shared' option did not contains any shared artifact")

    @run_test("KB-H020", output)
    def test(out):
        if conanfile.name in ["cmake", "msys2", "strawberryperl"]:
            return
        bad_files = _get_files_following_patterns(conanfile.package_folder, ["*.pc"])
        if bad_files:
            out.error("The conan-center repository doesn't allow the packages to contain `pc` "
                      "files. The packages have to "
                      "be located using generators and the declared `cpp_info` information")
            out.error("Found files:\n{}".format("\n".join(bad_files)))

    @run_test("KB-H016", output)
    def test(out):
        if conanfile.name in ["cmake", "msys2", "strawberryperl"]:
            return
        bad_files = _get_files_following_patterns(conanfile.package_folder, ["Find*.cmake",
                                                                             "*Config.cmake",
                                                                             "*-config.cmake"])
        if bad_files:
            out.error("The conan-center repository doesn't allow the packages to contain CMake "
                      "find modules or config files. The packages have to "
                      "be located using generators and the declared `cpp_info` information")
            out.error("Found files:\n{}".format("\n".join(bad_files)))

    @run_test("KB-H017", output)
    def test(out):
        bad_files = _get_files_following_patterns(conanfile.package_folder, ["*.pdb"])
        if bad_files:
            out.error("The conan-center repository doesn't allow PDB files")
            out.error("Found files:\n{}".format("\n".join(bad_files)))

    @run_test("KB-H018", output)
    def test(out):
        bad_files = _get_files_following_patterns(conanfile.package_folder, ["*.la"])
        if bad_files:
            out.error("Libtool files found (*.la). Do not package *.la files "
                      "but library files (.a) ")
            out.error("Found files:\n{}".format("\n".join(bad_files)))

    @run_test("KB-H021", output)
    def test(out):
        bad_files = _get_files_following_patterns(conanfile.package_folder, ["msvcr*.dll", "msvcp*.dll", "vcruntime*.dll", "concrt*.dll"])
        if bad_files:
            out.error("The conan-center repository doesn't allow Microsoft Visual Studio runtime files.")
            out.error("Found files:\n{}".format("\n".join(bad_files)))

def post_package_info(output, conanfile, reference, **kwargs):

    @run_test("KB-H019", output)
    def test(out):
        if conanfile.name in ["cmake", "msys2", "strawberryperl"]:
            return
        bad_files = _get_files_following_patterns(conanfile.package_folder, ["*.cmake"])
        build_dirs = conanfile.cpp_info.builddirs
        files_missplaced = []

        for filename in bad_files:
            for bdir in build_dirs:
                bdir = "./{}".format(bdir)
                # https://github.com/conan-io/conan/issues/5401
                if bdir == "./":
                    if os.path.dirname(filename) == ".":
                        break
                elif os.path.commonprefix([bdir, filename]) == bdir:
                    break
            else:
                files_missplaced.append(filename)

        if files_missplaced:
            out.error("The *.cmake files have to be placed in a folder declared as "
                      "`cpp_info.builddirs`. Currently folders declared: {}".format(build_dirs))
            out.error("Found files:\n{}".format("\n".join(files_missplaced)))


def _get_files_following_patterns(folder, patterns):
    ret = []
    with tools.chdir(folder):
        for (root, _, filenames) in os.walk("."):
            for filename in filenames:
                for pattern in patterns:
                    if fnmatch.fnmatch(filename, pattern):
                        ret.append(os.path.join(root, filename).replace("\\", "/"))
    return ret


def _get_files_with_extensions(folder, extensions):
    files = []
    with tools.chdir(folder):
        for (root, _, filenames) in os.walk("."):
            for filename in filenames:
                for ext in [ext for ext in extensions if ext != ""]:
                    if filename.endswith(".%s" % ext):
                        files.append(os.path.join(root, filename))
                    # Look for possible executables
                    elif ("" in extensions and "." not in filename
                          and not filename.endswith(".") and "license" not in filename.lower()):
                        files.append(os.path.join(root, filename))
    return files


def _shared_files_well_managed(conanfile, folder):
    shared_extensions = ["dll", "so", "dylib"]
    shared_name = "shared"
    options_dict = {key: value for key, value in conanfile.options.values.as_list()}
    if shared_name in options_dict.keys() and options_dict[shared_name] == "True":
        if not _get_files_with_extensions(folder, shared_extensions):
            return False
    return True


def _files_match_settings(conanfile, folder, output):
    header_extensions = ["h", "h++", "hh", "hxx", "hpp"]
    visual_extensions = ["lib", "dll", "exe"]
    mingw_extensions = ["a", "a.dll", "dll", "exe"]
    # The "" extension is allowed to look for possible executables
    linux_extensions = ["a", "so", ""]
    macos_extensions = ["a", "dylib", ""]

    has_header = _get_files_with_extensions(folder, header_extensions)
    has_visual = _get_files_with_extensions(folder, visual_extensions)
    has_mingw = _get_files_with_extensions(folder, mingw_extensions)
    has_linux = _get_files_with_extensions(folder, linux_extensions)
    has_macos = _get_files_with_extensions(folder, macos_extensions)
    os = _get_os(conanfile)

    if not has_header and not has_visual and not has_mingw and not has_linux and not has_macos:
        output.error("Empty package")
        return False
    if _is_recipe_header_only(conanfile):
        if not has_header and (has_visual or has_mingw or has_linux or has_macos):
            output.error("Package for Header Only does not contain artifacts with these extensions: "
                         "%s" % header_extensions)
            return False
        else:
            return True
    if os == "Windows":
        if conanfile.settings.get_safe("compiler") == "Visual Studio":
            if not has_visual:
                output.error("Package for Visual Studio does not contain artifacts with these "
                             "extensions: %s" % visual_extensions)
            return has_visual
        elif conanfile.settings.get_safe("compiler") == "gcc":
            if not has_mingw:
                output.error("Package for MinGW does not contain artifacts with these extensions: "
                             "%s" % mingw_extensions)
            return has_mingw
        else:
            return has_visual or has_mingw
    if os == "Linux":
        if not has_linux:
            output.error("Package for Linux does not contain artifacts with these extensions: "
                         "%s" % linux_extensions)
        return has_linux
    if os == "Macos":
        if not has_macos:
            output.error("Package for Macos does not contain artifacts with these extensions: "
                         "%s" % macos_extensions)
        return has_macos
    if os is None:
        if not has_header and (has_visual or has_mingw or has_linux or has_macos):
            output.error("Package for Header Only does not contain artifacts with these extensions: "
                         "%s" % header_extensions)
            return False
        else:
            return True
    return False


def _is_recipe_header_only(conanfile):
    without_settings = not bool(_get_settings(conanfile))
    package_id_method = getattr(conanfile, "package_id")
    header_only_id = "self.info.header_only()" in inspect.getsource(package_id_method)
    return header_only_id or without_settings


def _get_settings(conanfile):
    settings = getattr(conanfile, "settings")
    if isinstance(settings, Settings):
        return None if not settings.values.fields else settings
    else:
        return settings


def _get_os(conanfile):
    settings = _get_settings(conanfile)
    if not settings:
        return None
    return settings.get_safe("os") or settings.get_safe("os_build")<|MERGE_RESOLUTION|>--- conflicted
+++ resolved
@@ -26,12 +26,9 @@
              "KB-H019": "CMAKE FILE NOT IN BUILD FOLDERS",
              "KB-H020": "PC-FILES",
              "KB-H021": "MS RUNTIME FILES",
-<<<<<<< HEAD
-             "KB-H025": "META LINES",
-=======
+             "KB-H022": "CPPSTD MANAGEMENT",
              "KB-H023": "EXPORT LICENSE",
->>>>>>> a7529edd
-             "KB-H022": "CPPSTD MANAGEMENT"}
+             "KB-H025": "META LINES"}
 
 
 class _HooksOutputErrorCollector(object):
@@ -197,7 +194,6 @@
             out.error("The size of your recipe folder ({} KB) is larger than the maximum allowed"
                       " size ({}KB).".format(total_size_kb, max_folder_size))
 
-<<<<<<< HEAD
     @run_test("KB-H025", output)
     def test(out):
         def _search_for_metaline(from_line, to_line, lines):
@@ -220,7 +216,7 @@
 
         last_lines_range = len(lines) -3 if len(lines) > 8 else len(lines)
         _search_for_metaline(last_lines_range, len(lines), lines)
-=======
+
     @run_test("KB-H023", output)
     def test(out):
         for attr_it in ["exports", "exports_sources"]:
@@ -234,7 +230,6 @@
                     if license_it in exports_it.lower():
                         out.error("This recipe is exporting a license file. "
                                   "Remove %s from `%s`" % (exports_it, attr_it))
->>>>>>> a7529edd
 
 
 @raise_if_error_output
