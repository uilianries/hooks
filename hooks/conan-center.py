import fnmatch
import inspect
import re
import os
from collections import defaultdict

import yaml
from logging import WARNING, ERROR, INFO, DEBUG, NOTSET

from conans import tools, Settings, ConanFile

kb_errors = {"KB-H001": "DEPRECATED GLOBAL CPPSTD",
             "KB-H002": "REFERENCE LOWERCASE",
             "KB-H003": "RECIPE METADATA",
             "KB-H005": "HEADER_ONLY, NO COPY SOURCE",
             "KB-H006": "FPIC OPTION",
             "KB-H007": "FPIC MANAGEMENT",
             "KB-H008": "VERSION RANGES",
             "KB-H009": "RECIPE FOLDER SIZE",
             "KB-H010": "IMMUTABLE SOURCES",
             "KB-H011": "LIBCXX MANAGEMENT",
             "KB-H012": "PACKAGE LICENSE",
             "KB-H013": "DEFAULT PACKAGE LAYOUT",
             "KB-H014": "MATCHING CONFIGURATION",
             "KB-H015": "SHARED ARTIFACTS",
             "KB-H016": "CMAKE-MODULES-CONFIG-FILES",
             "KB-H017": "PDB FILES NOT ALLOWED",
             "KB-H018": "LIBTOOL FILES PRESENCE",
             "KB-H019": "CMAKE FILE NOT IN BUILD FOLDERS",
             "KB-H020": "PC-FILES",
             "KB-H021": "MS RUNTIME FILES",
             "KB-H022": "CPPSTD MANAGEMENT",
             "KB-H023": "EXPORT LICENSE",
             "KB-H024": "TEST PACKAGE FOLDER",
             "KB-H025": "META LINES",
             "KB-H027": "CONAN CENTER INDEX URL",
             "KB-H028": "CMAKE MINIMUM VERSION",
             "KB-H029": "TEST PACKAGE - RUN ENVIRONMENT",
             "KB-H030": "CONANDATA.YML FORMAT",
             "KB-H031": "CONANDATA.YML REDUCE",
<<<<<<< HEAD
             "KB-H036": "CUSTOM METHODS",
        }
=======
             "KB-H037": "NO AUTHOR",
            }
>>>>>>> cd948959


class _HooksOutputErrorCollector(object):

    def __init__(self, output, kb_id=None):
        self._output = output
        self._error = False
        self._test_name = kb_errors[kb_id] if kb_id else ""
        self.kb_id = kb_id
        if self.kb_id:
            self.kb_url = kb_url(self.kb_id)
        self._error_level = int(os.getenv("CONAN_HOOK_ERROR_LEVEL", str(NOTSET)))

    def _get_message(self, message):
        if self._test_name:
            name = "{} ({})".format(self._test_name, self.kb_id) if self.kb_id else self._test_name
            return "[{}] {}".format(name, message)
        else:
            return message

    def success(self, message):
        self._output.success(self._get_message(message))

    def debug(self, message):
        if self._error_level and self._error_level <= DEBUG:
            self._error = True
        self._output.debug(self._get_message(message))

    def info(self, message):
        if self._error_level and self._error_level <= INFO:
            self._error = True
        self._output.info(self._get_message(message))

    def warn(self, message):
        if self._error_level and self._error_level <= WARNING:
            self._error = True
        self._output.warn(self._get_message(message))

    def error(self, message):
        self._error = True
        url_str = '({})'.format(self.kb_url) if self.kb_id else ""
        self._output.error(self._get_message(message) + " " + url_str)

    @property
    def failed(self):
        return self._error

    def raise_if_error(self):
        if self._error and self._error_level and self._error_level <= ERROR:
            raise Exception("Some checks failed running the hook, check the output")


def raise_if_error_output(func):
    def wrapper(output, *args, **kwargs):
        output = _HooksOutputErrorCollector(output)
        ret = func(output, *args, **kwargs)
        output.raise_if_error()
        return ret

    return wrapper


def kb_url(kb_id):
    return "https://github.com/conan-io/conan-center-index/wiki/Error-Knowledge-Base#{}".format(kb_id)


def run_test(kb_id, output):
    def tmp(func):
        out = _HooksOutputErrorCollector(output, kb_id)
        ret = func(out)
        if not out.failed:
            out.success("OK")
        return ret

    return tmp


@raise_if_error_output
def pre_export(output, conanfile, conanfile_path, reference, **kwargs):
    conanfile_content = tools.load(conanfile_path)
    export_folder_path = os.path.dirname(conanfile_path)
    settings = _get_settings(conanfile)
    header_only = _is_recipe_header_only(conanfile)
    installer = settings is not None and "os_build" in settings and "arch_build" in settings

    @run_test("KB-H001", output)
    def test(out):
        if settings and "cppstd" in settings:
            out.error("The 'cppstd' setting is deprecated. Use the 'compiler.cppstd' "
                      "subsetting instead")

    @run_test("KB-H002", output)
    def test(out):
        if reference.name != reference.name.lower():
            out.error("The library name has to be lowercase")
        if reference.version != reference.version.lower():
            out.error("The library version has to be lowercase")

    @run_test("KB-H003", output)
    def test(out):
        def _message_attr(attributes, out_method):
            for field in attributes:
                field_value = getattr(conanfile, field, None)
                if not field_value:
                    out_method("Conanfile doesn't have '%s' attribute. " % field)

        _message_attr(["url", "license", "description", "homepage"], out.error)
        _message_attr(["topics"], out.warn)

    @run_test("KB-H005", output)
    def test(out):
        no_copy_source = getattr(conanfile, "no_copy_source", None)
        if not settings and header_only and not no_copy_source:
            out.warn("This recipe is a header only library as it does not declare "
                     "'settings'. Please include 'no_copy_source' to avoid unnecessary copy steps")

    @run_test("KB-H006", output)
    def test(out):
        options = getattr(conanfile, "options", None)
        if settings and options and not header_only and "fPIC" not in options and not installer:
            out.warn("This recipe does not include an 'fPIC' option. Make sure you are using the "
                     "right casing")

    @run_test("KB-H008", output)
    def test(out):
        # This regex takes advantage that a conan reference is always a string
        vrange_match = re.compile(r'.*[\'"][a-zA-Z0-9_+.-]+\/\[.+\]@[a-zA-Z0-9_+.\/-]+[\'"].*')
        for num, line in enumerate(conanfile_content.splitlines(), 1):
            if vrange_match.match(line):
                out.error("Possible use of version ranges, line %s:\n %s" % (num, line))

    @run_test("KB-H009", output)
    def test(out):
        max_folder_size = int(os.getenv("CONAN_MAX_RECIPE_FOLDER_SIZE_KB", 256))
        dir_path = os.path.dirname(conanfile_path)
        total_size = 0
        for path, dirs, files in os.walk(dir_path):
            dirs[:] = [d for d in dirs if
                       d not in [".conan"]]  # Discard the generated .conan directory
            if os.path.relpath(path, dir_path).replace("\\", "/").startswith("test_package/build"):
                # Discard any file in temp builds
                continue
            for files_it in files:
                file_path = os.path.join(path, files_it)
                total_size += os.path.getsize(file_path)

        total_size_kb = total_size / 1024
        out.success("Total recipe size: %s KB" % total_size_kb)
        if total_size_kb > max_folder_size:
            out.error("The size of your recipe folder ({} KB) is larger than the maximum allowed"
                      " size ({}KB).".format(total_size_kb, max_folder_size))

    @run_test("KB-H023", output)
    def test(out):
        for attr_it in ["exports", "exports_sources"]:
            exports = getattr(conanfile, attr_it, None)
            out.info("exports: {}".format(exports))
            if exports is None:
                continue
            exports = [exports] if isinstance(exports, str) else exports
            for exports_it in exports:
                for license_it in ["copying", "license", "copyright"]:
                    if license_it in exports_it.lower():
                        out.error("This recipe is exporting a license file. "
                                  "Remove %s from `%s`" % (exports_it, attr_it))

    @run_test("KB-H024", output)
    def test(out):
        dir_path = os.path.dirname(conanfile_path)
        test_package_path = os.path.join(dir_path, "test_package")
        if not os.path.exists(test_package_path):
            out.error("There is no 'test_package' for this recipe")
        elif not os.path.exists(os.path.join(test_package_path, "conanfile.py")):
            out.error("There is no 'conanfile.py' in 'test_package' folder")

    @run_test("KB-H025", output)
    def test(out):
        def _search_for_metaline(from_line, to_line, lines):
            for index in range(from_line,to_line):
                line_number = index + 1
                if "# -*- coding:" in lines[index] or \
                   "# coding=" in lines[index]:
                    out.error("PEP 263 (encoding) is not allowed in the conanfile. " \
                              "Remove the line {}".format(line_number))
                if "#!" in lines[index]:
                    out.error("Shebang (#!) detected in your recipe. " \
                              "Remove the line {}".format(line_number))
                if "# vim:" in lines[index]:
                    out.error("vim editor configuration detected in your recipe. " \
                              "Remove the line {}".format(line_number))

        lines = conanfile_content.splitlines()
        first_lines_range = 5 if len(lines) > 5 else len(lines)
        _search_for_metaline(0, first_lines_range, lines)

        last_lines_range = len(lines) -3 if len(lines) > 8 else len(lines)
        _search_for_metaline(last_lines_range, len(lines), lines)

    @run_test("KB-H027", output)
    def test(out):
        url = getattr(conanfile, "url", None)
        if url and not url.startswith("https://github.com/conan-io/conan-center-index"):
            out.error("The attribute 'url' should point to: " \
                      "https://github.com/conan-io/conan-center-index")

    @run_test("KB-H028", output)
    def test(out):
        def _find_cmake_minimum(folder):
            for (root, _, filenames) in os.walk(folder):
                for filename in filenames:
                    if filename.lower().startswith("cmake") and \
                       (filename.endswith(".txt") or filename.endswith(".cmake")) and \
                       os.path.join("test_package", "build") not in root:
                        cmake_path = os.path.join(root, filename)
                        cmake_content = tools.load(cmake_path).lower()
                        if not "cmake_minimum_required(version" in cmake_content and \
                           not "cmake_minimum_required (version" in cmake_content:
                            file_path = os.path.join(os.path.relpath(root), filename)
                            out.error("The CMake file '%s' must contain a minimum version " \
                                      "declared (e.g. cmake_minimum_required(VERSION 3.1.2))" %
                                      file_path)

        dir_path = os.path.dirname(conanfile_path)
        _find_cmake_minimum(dir_path)

    @run_test("KB-H029", output)
    def test(out):
        test_package_path = os.path.join(export_folder_path, "test_package")
        if not os.path.exists(os.path.join(test_package_path, "conanfile.py")):
            return

        test_package_conanfile = tools.load(os.path.join(test_package_path, "conanfile.py"))
        if "RunEnvironment" in test_package_conanfile:
            out.error("The 'RunEnvironment()' build helper is no longer needed. "
                      "It has been integrated into the self.run(..., run_environment=True)")

    @run_test("KB-H030", output)
    def test(out):
        conandata_path = os.path.join(export_folder_path, "conandata.yml")
        version = conanfile.version
        allowed_first_level = ["sources", "patches"]
        allowed_sources = ["url", "sha256"]
        allowed_patches = ["patch_file", "base_path", "url", "sha256"]

        def _not_allowed_entries(info, allowed_entries):
            not_allowed = []
            fields = info if isinstance(info, list) else [info]
            for field in fields:
                if isinstance(field, dict):
                    return _not_allowed_entries(list(field.keys()), allowed_entries)
                else:
                    if field not in allowed_entries:
                        not_allowed.append(field)
            return not_allowed

        if os.path.exists(conandata_path):
            conandata = tools.load(conandata_path)
            conandata_yml = yaml.safe_load(conandata)
            if not conandata_yml:
                return
            entries = _not_allowed_entries(list(conandata_yml.keys()), allowed_first_level)
            if entries:
                out.error("First level entries %s not allowed. Use only first level entries %s in "
                          "conandata.yml" % (entries, allowed_first_level))

            for entry in conandata_yml:
                if version not in conandata_yml[entry]:
                    continue
                for element in conandata_yml[entry][version]:
                    if entry == "patches":
                        entries = _not_allowed_entries(element, allowed_patches)
                        if entries:
                            out.error("Additional entries %s not allowed in 'patches':'%s' of "
                                      "conandata.yml" % (entries, version))
                            return
                    if entry == "sources":
                        entries = _not_allowed_entries(element, allowed_sources)
                        if entries:
                            out.error("Additional entry %s not allowed in 'sources':'%s' of "
                                      "conandata.yml" % (entries, version))
                            return

<<<<<<< HEAD
    @run_test("KB-H036", output)
    def test(out):
        def get_methods(conanfile):
            methods = []
            for member in dir(conanfile):

                try:
                    if callable(getattr(conanfile, member)):
                        methods.append(str(member))
                except:
                    methods.append(str(member))
            return methods

        mock = ConanFile(conanfile.output, None)
        valid_attrs = get_methods(mock)
        current_attrs = get_methods(conanfile)
        invalid_attrs = re.findall(r"def (__.*[^_])\s?\(", conanfile_content, re.MULTILINE)
        for attr in current_attrs:
            if not attr.startswith("_") and attr not in valid_attrs:
                invalid_attrs.append(attr)

        if invalid_attrs:
            out.error("Custom methods must be declared as protected. " \
                      "The follow methods are invalid: '{}'".format("', '".join(invalid_attrs)))
=======
    @run_test("KB-H037", output)
    def test(out):
        author = getattr(conanfile, "author", None)
        if author:
            if isinstance(author, str):
                author = '"%s"' % author
            out.error("Conanfile should not contain author. Remove 'author = {}'".format(author))
>>>>>>> cd948959


@raise_if_error_output
def post_export(output, conanfile, conanfile_path, reference, **kwargs):
    export_folder_path = os.path.dirname(conanfile_path)

    @run_test("KB-H031", output)
    def test(out):
        conandata_path = os.path.join(export_folder_path, "conandata.yml")
        version = conanfile.version

        if os.path.exists(conandata_path):
            conandata = tools.load(conandata_path)
            conandata_yml = yaml.safe_load(conandata)
            if not conandata_yml:
                return
            info = {}
            for entry in conandata_yml:
                if version not in conandata_yml[entry]:
                    continue
                info[entry] = {}
                info[entry][version] = conandata_yml[entry][version]
            out.info("Saving conandata.yml: {}".format(info))
            new_conandata_yml = yaml.safe_dump(info, default_flow_style=False)
            out.info("New conandata.yml contents: {}".format(new_conandata_yml))
            tools.save(conandata_path, new_conandata_yml)


@raise_if_error_output
def pre_source(output, conanfile, conanfile_path, **kwargs):
    conandata_source = os.path.join(os.path.dirname(conanfile_path), "conandata.yml")
    conanfile_content = tools.load(conanfile_path)

    @run_test("KB-H010", output)
    def test(out):
        if not os.path.exists(conandata_source):
            out.error("Create a file 'conandata.yml' file with the sources "
                      "to be downloaded.")

        if "def source(self):" in conanfile_content:
            needed_content = ['**self.conan_data["sources"]']
            invalid_content = ["git checkout master", "git checkout devel", "git checkout develop"]
            if "git clone" in conanfile_content and "git checkout" in conanfile_content:
                fixed_sources = True
                for invalid in invalid_content:
                    if invalid in conanfile_content:
                        fixed_sources = False
                        break
            else:
                fixed_sources = True
                for valid in needed_content:
                    if valid not in conanfile_content:
                        fixed_sources = False
                        break

            if not fixed_sources:
                out.error("Use 'tools.get(**self.conan_data[\"sources\"][\"XXXXX\"])' "
                          "in the source() method to get the sources.")


@raise_if_error_output
def post_source(output, conanfile, conanfile_path, **kwargs):

    def _is_pure_c():
        if not _is_recipe_header_only(conanfile):
            cpp_extensions = ["cc", "cpp", "cxx", "c++m", "cppm", "cxxm", "h++", "hh", "hxx", "hpp"]
            c_extensions = ["c", "h"]
            return not _get_files_with_extensions(conanfile.source_folder, cpp_extensions) and \
                   _get_files_with_extensions(conanfile.source_folder, c_extensions)

    @run_test("KB-H011", output)
    def test(out):
        if _is_pure_c():
            conanfile_content = tools.load(conanfile_path)
            low = conanfile_content.lower()

            if "del self.settings.compiler.libcxx" not in low:
                out.error("Can't detect C++ source files but recipe does not remove "
                          "'self.settings.compiler.libcxx'")

    @run_test("KB-H022", output)
    def test(out):
        if _is_pure_c():
            conanfile_content = tools.load(conanfile_path)
            low = conanfile_content.lower()
            if "del self.settings.compiler.cppstd" not in low:
                out.error("Can't detect C++ source files but recipe does not remove "
                          "'self.settings.compiler.cppstd'")


@raise_if_error_output
def pre_build(output, conanfile, **kwargs):

    @run_test("KB-H007", output)
    def test(out):
        has_fpic = conanfile.options.get_safe("fPIC")
        if conanfile.settings.get_safe("os") == "Windows" and has_fpic:
            out.error("'fPIC' option not managed correctly. Please remove it for Windows "
                      "configurations: del self.options.fpic")
        elif has_fpic:
            out.success("OK. 'fPIC' option found and apparently well managed")
        else:
            out.info("'fPIC' option not found")

@raise_if_error_output
def post_package(output, conanfile, conanfile_path, **kwargs):
    @run_test("KB-H012", output)
    def test(out):
        licenses_folder = os.path.join(os.path.join(conanfile.package_folder, "licenses"))
        if not os.path.exists(licenses_folder):
            out.error("No 'licenses' folder found in package: %s " % conanfile.package_folder)
            return
        licenses = []
        for root, dirnames, filenames in os.walk(licenses_folder):
            for filename in filenames:
                licenses.append(filename)
        if not licenses:
            out.error("Not known valid licenses files "
                      "found at: %s\n"
                      "Files: %s" % (licenses_folder, ", ".join(licenses)))

    @run_test("KB-H013", output)
    def test(out):
        known_folders = ["lib", "bin", "include", "res", "licenses"]
        for filename in os.listdir(conanfile.package_folder):
            if os.path.isdir(os.path.join(conanfile.package_folder, filename)):
                if filename not in known_folders:
                    out.error("Unknown folder '{}' in the package".format(filename))
            else:
                if filename not in ["conaninfo.txt", "conanmanifest.txt", "licenses"]:
                    out.error("Unknown file '{}' in the package".format(filename))
        if out.failed:
            out.info("If you are trying to package a tool put all the contents under the 'bin' "
                     "folder")

    @run_test("KB-H014", output)
    def test(out):
        # INFO: Whitelist for package names
        if conanfile.name in ["ms-gsl", "cccl"]:
            return
        if not _files_match_settings(conanfile, conanfile.package_folder, out):
            out.error("Packaged artifacts does not match the settings used: os=%s, compiler=%s"
                      % (_get_os(conanfile), conanfile.settings.get_safe("compiler")))

    @run_test("KB-H015", output)
    def test(out):
        if not _shared_files_well_managed(conanfile, conanfile.package_folder):
            out.error("Package with 'shared' option did not contains any shared artifact")

    @run_test("KB-H020", output)
    def test(out):
        if conanfile.name in ["cmake", "msys2", "strawberryperl"]:
            return
        bad_files = _get_files_following_patterns(conanfile.package_folder, ["*.pc"])
        if bad_files:
            out.error("The conan-center repository doesn't allow the packages to contain `pc` "
                      "files. The packages have to "
                      "be located using generators and the declared `cpp_info` information")
            out.error("Found files:\n{}".format("\n".join(bad_files)))

    @run_test("KB-H016", output)
    def test(out):
        if conanfile.name in ["cmake", "msys2", "strawberryperl"]:
            return
        bad_files = _get_files_following_patterns(conanfile.package_folder, ["Find*.cmake",
                                                                             "*Config.cmake",
                                                                             "*-config.cmake"])
        if bad_files:
            out.error("The conan-center repository doesn't allow the packages to contain CMake "
                      "find modules or config files. The packages have to "
                      "be located using generators and the declared `cpp_info` information")
            out.error("Found files:\n{}".format("\n".join(bad_files)))

    @run_test("KB-H017", output)
    def test(out):
        bad_files = _get_files_following_patterns(conanfile.package_folder, ["*.pdb"])
        if bad_files:
            out.error("The conan-center repository doesn't allow PDB files")
            out.error("Found files:\n{}".format("\n".join(bad_files)))

    @run_test("KB-H018", output)
    def test(out):
        bad_files = _get_files_following_patterns(conanfile.package_folder, ["*.la"])
        if bad_files:
            out.error("Libtool files found (*.la). Do not package *.la files "
                      "but library files (.a) ")
            out.error("Found files:\n{}".format("\n".join(bad_files)))

    @run_test("KB-H021", output)
    def test(out):
        bad_files = _get_files_following_patterns(conanfile.package_folder, ["msvcr*.dll", "msvcp*.dll", "vcruntime*.dll", "concrt*.dll"])
        if bad_files:
            out.error("The conan-center repository doesn't allow Microsoft Visual Studio runtime files.")
            out.error("Found files:\n{}".format("\n".join(bad_files)))

def post_package_info(output, conanfile, reference, **kwargs):

    @run_test("KB-H019", output)
    def test(out):
        if conanfile.name in ["cmake", "msys2", "strawberryperl"]:
            return
        bad_files = _get_files_following_patterns(conanfile.package_folder, ["*.cmake"])
        build_dirs = conanfile.cpp_info.builddirs
        files_missplaced = []

        for filename in bad_files:
            for bdir in build_dirs:
                bdir = "./{}".format(bdir)
                # https://github.com/conan-io/conan/issues/5401
                if bdir == "./":
                    if os.path.dirname(filename) == ".":
                        break
                elif os.path.commonprefix([bdir, filename]) == bdir:
                    break
            else:
                files_missplaced.append(filename)

        if files_missplaced:
            out.error("The *.cmake files have to be placed in a folder declared as "
                      "`cpp_info.builddirs`. Currently folders declared: {}".format(build_dirs))
            out.error("Found files:\n{}".format("\n".join(files_missplaced)))


def _get_files_following_patterns(folder, patterns):
    ret = []
    with tools.chdir(folder):
        for (root, _, filenames) in os.walk("."):
            for filename in filenames:
                for pattern in patterns:
                    if fnmatch.fnmatch(filename, pattern):
                        ret.append(os.path.join(root, filename).replace("\\", "/"))
    return ret


def _get_files_with_extensions(folder, extensions):
    files = []
    with tools.chdir(folder):
        for (root, _, filenames) in os.walk("."):
            for filename in filenames:
                for ext in [ext for ext in extensions if ext != ""]:
                    if filename.endswith(".%s" % ext):
                        files.append(os.path.join(root, filename))
                    # Look for possible executables
                    elif ("" in extensions and "." not in filename
                          and not filename.endswith(".") and "license" not in filename.lower()):
                        files.append(os.path.join(root, filename))
    return files


def _shared_files_well_managed(conanfile, folder):
    shared_extensions = ["dll", "so", "dylib"]
    shared_name = "shared"
    options_dict = {key: value for key, value in conanfile.options.values.as_list()}
    if shared_name in options_dict.keys() and options_dict[shared_name] == "True":
        if not _get_files_with_extensions(folder, shared_extensions):
            return False
    return True


def _files_match_settings(conanfile, folder, output):
    header_extensions = ["h", "h++", "hh", "hxx", "hpp"]
    visual_extensions = ["lib", "dll", "exe"]
    mingw_extensions = ["a", "a.dll", "dll", "exe"]
    # The "" extension is allowed to look for possible executables
    linux_extensions = ["a", "so", ""]
    macos_extensions = ["a", "dylib", ""]

    has_header = _get_files_with_extensions(folder, header_extensions)
    has_visual = _get_files_with_extensions(folder, visual_extensions)
    has_mingw = _get_files_with_extensions(folder, mingw_extensions)
    has_linux = _get_files_with_extensions(folder, linux_extensions)
    has_macos = _get_files_with_extensions(folder, macos_extensions)
    os = _get_os(conanfile)

    if not has_header and not has_visual and not has_mingw and not has_linux and not has_macos:
        output.error("Empty package")
        return False
    if _is_recipe_header_only(conanfile):
        if not has_header and (has_visual or has_mingw or has_linux or has_macos):
            output.error("Package for Header Only does not contain artifacts with these extensions: "
                         "%s" % header_extensions)
            return False
        else:
            return True
    if os == "Windows":
        if conanfile.settings.get_safe("compiler") == "Visual Studio":
            if not has_visual:
                output.error("Package for Visual Studio does not contain artifacts with these "
                             "extensions: %s" % visual_extensions)
            return has_visual
        elif conanfile.settings.get_safe("compiler") == "gcc":
            if not has_mingw:
                output.error("Package for MinGW does not contain artifacts with these extensions: "
                             "%s" % mingw_extensions)
            return has_mingw
        else:
            return has_visual or has_mingw
    if os == "Linux":
        if not has_linux:
            output.error("Package for Linux does not contain artifacts with these extensions: "
                         "%s" % linux_extensions)
        return has_linux
    if os == "Macos":
        if not has_macos:
            output.error("Package for Macos does not contain artifacts with these extensions: "
                         "%s" % macos_extensions)
        return has_macos
    if os is None:
        if not has_header and (has_visual or has_mingw or has_linux or has_macos):
            output.error("Package for Header Only does not contain artifacts with these extensions: "
                         "%s" % header_extensions)
            return False
        else:
            return True
    return False


def _is_recipe_header_only(conanfile):
    without_settings = not bool(_get_settings(conanfile))
    package_id_method = getattr(conanfile, "package_id")
    header_only_id = "self.info.header_only()" in inspect.getsource(package_id_method)
    return header_only_id or without_settings


def _get_settings(conanfile):
    settings = getattr(conanfile, "settings")
    if isinstance(settings, Settings):
        return None if not settings.values.fields else settings
    else:
        return settings


def _get_os(conanfile):
    settings = _get_settings(conanfile)
    if not settings:
        return None
    return settings.get_safe("os") or settings.get_safe("os_build")<|MERGE_RESOLUTION|>--- conflicted
+++ resolved
@@ -38,13 +38,9 @@
              "KB-H029": "TEST PACKAGE - RUN ENVIRONMENT",
              "KB-H030": "CONANDATA.YML FORMAT",
              "KB-H031": "CONANDATA.YML REDUCE",
-<<<<<<< HEAD
              "KB-H036": "CUSTOM METHODS",
-        }
-=======
              "KB-H037": "NO AUTHOR",
             }
->>>>>>> cd948959
 
 
 class _HooksOutputErrorCollector(object):
@@ -327,7 +323,6 @@
                                       "conandata.yml" % (entries, version))
                             return
 
-<<<<<<< HEAD
     @run_test("KB-H036", output)
     def test(out):
         def get_methods(conanfile):
@@ -352,7 +347,7 @@
         if invalid_attrs:
             out.error("Custom methods must be declared as protected. " \
                       "The follow methods are invalid: '{}'".format("', '".join(invalid_attrs)))
-=======
+
     @run_test("KB-H037", output)
     def test(out):
         author = getattr(conanfile, "author", None)
@@ -360,7 +355,6 @@
             if isinstance(author, str):
                 author = '"%s"' % author
             out.error("Conanfile should not contain author. Remove 'author = {}'".format(author))
->>>>>>> cd948959
 
 
 @raise_if_error_output
