import fnmatch
import inspect
import re
import os
from logging import WARNING, ERROR, INFO, DEBUG, NOTSET

from conans import tools, Settings

kb_errors = {"KB-H001": "DEPRECATED GLOBAL CPPSTD",
             "KB-H002": "REFERENCE LOWERCASE",
             "KB-H003": "RECIPE METADATA",
             "KB-H005": "HEADER_ONLY, NO COPY SOURCE",
             "KB-H006": "FPIC OPTION",
             "KB-H007": "FPIC MANAGEMENT",
             "KB-H008": "VERSION RANGES",
             "KB-H009": "RECIPE FOLDER SIZE",
             "KB-H010": "IMMUTABLE SOURCES",
             "KB-H011": "LIBCXX MANAGEMENT",
             "KB-H012": "PACKAGE LICENSE",
             "KB-H013": "DEFAULT PACKAGE LAYOUT",
             "KB-H014": "MATCHING CONFIGURATION",
             "KB-H015": "SHARED ARTIFACTS",
             "KB-H016": "CMAKE-MODULES-CONFIG-FILES",
             "KB-H017": "PDB FILES NOT ALLOWED",
             "KB-H018": "LIBTOOL FILES PRESENCE",
             "KB-H019": "CMAKE FILE NOT IN BUILD FOLDERS",
             "KB-H020": "PC-FILES",
             "KB-H021": "MS RUNTIME FILES"}


class _HooksOutputErrorCollector(object):

    def __init__(self, output, kb_id=None):
        self._output = output
        self._error = False
        self._test_name = kb_errors[kb_id] if kb_id else ""
        self.kb_id = kb_id
        if self.kb_id:
            self.kb_url = kb_url(self.kb_id)
        self._error_level = int(os.getenv("CONAN_HOOK_ERROR_LEVEL", str(NOTSET)))

    def _get_message(self, message):
        if self._test_name:
            name = "{} ({})".format(self._test_name, self.kb_id) if self.kb_id else self._test_name
            return "[{}] {}".format(name, message)
        else:
            return message

    def success(self, message):
        self._output.success(self._get_message(message))

    def debug(self, message):
        if self._error_level and self._error_level <= DEBUG:
            self._error = True
        self._output.debug(self._get_message(message))

    def info(self, message):
        if self._error_level and self._error_level <= INFO:
            self._error = True
        self._output.info(self._get_message(message))

    def warn(self, message):
        if self._error_level and self._error_level <= WARNING:
            self._error = True
        self._output.warn(self._get_message(message))

    def error(self, message):
        self._error = True
        url_str = '({})'.format(self.kb_url) if self.kb_id else ""
        self._output.error(self._get_message(message) + " " + url_str)

    @property
    def failed(self):
        return self._error

    def raise_if_error(self):
        if self._error and self._error_level and self._error_level <= ERROR:
            raise Exception("Some checks failed running the hook, check the output")


def raise_if_error_output(func):
    def wrapper(output, *args, **kwargs):
        output = _HooksOutputErrorCollector(output)
        ret = func(output, *args, **kwargs)
        output.raise_if_error()
        return ret

    return wrapper


def kb_url(kb_id):
    return "https://github.com/conan-io/conan-center-index/wiki/Error-Knowledge-Base#{}".format(kb_id)


def run_test(kb_id, output):
    def tmp(func):
        out = _HooksOutputErrorCollector(output, kb_id)
        ret = func(out)
        if not out.failed:
            out.success("OK")
        return ret

    return tmp


@raise_if_error_output
def pre_export(output, conanfile, conanfile_path, reference, **kwargs):
    conanfile_content = tools.load(conanfile_path)
    settings = _get_settings(conanfile)
    header_only = _is_recipe_header_only(conanfile)
    installer = settings is not None and "os_build" in settings and "arch_build" in settings

    @run_test("KB-H001", output)
    def test(out):
        if settings and "cppstd" in settings:
            out.error("The 'cppstd' setting is deprecated. Use the 'compiler.cppstd' "
                      "subsetting instead")

    @run_test("KB-H002", output)
    def test(out):
        if reference.name != reference.name.lower():
            out.error("The library name has to be lowercase")
        if reference.version != reference.version.lower():
            out.error("The library version has to be lowercase")

    @run_test("KB-H003", output)
    def test(out):
        for field in ["url", "license", "description"]:
            field_value = getattr(conanfile, field, None)
            if not field_value:
                out.error("Conanfile doesn't have '%s' attribute. " % field)

    @run_test("KB-H005", output)
    def test(out):
        no_copy_source = getattr(conanfile, "no_copy_source", None)
        if not settings and header_only and not no_copy_source:
            out.warn("This recipe is a header only library as it does not declare "
                     "'settings'. Please include 'no_copy_source' to avoid unnecessary copy steps")

    @run_test("KB-H006", output)
    def test(out):
        options = getattr(conanfile, "options", None)
        if settings and options and not header_only and "fPIC" not in options and not installer:
            out.warn("This recipe does not include an 'fPIC' option. Make sure you are using the "
                     "right casing")

    @run_test("KB-H008", output)
    def test(out):
        # This regex takes advantage that a conan reference is always a string
        vrange_match = re.compile(r'.*[\'"][a-zA-Z0-9_+.-]+\/\[.+\]@[a-zA-Z0-9_+.\/-]+[\'"].*')
        for num, line in enumerate(conanfile_content.splitlines(), 1):
            if vrange_match.match(line):
                out.error("Possible use of version ranges, line %s:\n %s" % (num, line))

    @run_test("KB-H009", output)
    def test(out):
        max_folder_size = int(os.getenv("CONAN_MAX_RECIPE_FOLDER_SIZE_KB", 256))
        dir_path = os.path.dirname(conanfile_path)
        total_size = 0
        for path, dirs, files in os.walk(dir_path):
            dirs[:] = [d for d in dirs if
                       d not in [".conan"]]  # Discard the generated .conan directory
            if os.path.relpath(path, dir_path).replace("\\", "/").startswith("test_package/build"):
                # Discard any file in temp builds
                continue
            for files_it in files:
                file_path = os.path.join(path, files_it)
                total_size += os.path.getsize(file_path)

        total_size_kb = total_size / 1024
        out.success("Total recipe size: %s KB" % total_size_kb)
        if total_size_kb > max_folder_size:
            out.error("The size of your recipe folder ({} KB) is larger than the maximum allowed"
                      " size ({}KB).".format(total_size_kb, max_folder_size))


@raise_if_error_output
def pre_source(output, conanfile, conanfile_path, **kwargs):
    read_more = "Read more at: XXXXXXX (PENDING)"
    conandata_source = os.path.join(os.path.dirname(conanfile_path), "conandata.yml")
    conanfile_content = tools.load(conanfile_path)

    @run_test("KB-H010", output)
    def test(out):
        if not os.path.exists(conandata_source):
            out.error("Create a file 'conandata.yml' file with the sources "
                      "to be downloaded. {}".format(read_more))

        if "def source(self):" in conanfile_content:
            needed_content = ['**self.conan_data["sources"]']
            invalid_content = ["git checkout master", "git checkout devel", "git checkout develop"]
            if "git clone" in conanfile_content and "git checkout" in conanfile_content:
                fixed_sources = True
                for invalid in invalid_content:
                    if invalid in conanfile_content:
                        fixed_sources = False
                        break
            else:
                fixed_sources = True
                for valid in needed_content:
                    if valid not in conanfile_content:
                        fixed_sources = False
                        break

            if not fixed_sources:
                out.error("Use 'tools.get(**self.conan_data[\"sources\"][\"XXXXX\"])' "
                          "in the source() method to get the sources. {}"
                          "".format(read_more))


@raise_if_error_output
def post_source(output, conanfile, conanfile_path, **kwargs):
    @run_test("KB-H011", output)
    def test(out):
        if not _is_recipe_header_only(conanfile):
            cpp_extensions = ["cc", "cpp", "cxx", "c++m", "cppm", "cxxm", "h++", "hh", "hxx", "hpp"]
            c_extensions = ["c", "h"]

            def _is_removing_libcxx():
                conanfile_content = tools.load(conanfile_path)
                low = conanfile_content.lower()
                conf = "def configure(self):"
                conf2 = "del self.settings.compiler.libcxx"
                return conf in low and conf2 in low

            if not _is_removing_libcxx() \
                    and not _get_files_with_extensions(conanfile.source_folder, cpp_extensions) \
                    and _get_files_with_extensions(conanfile.source_folder, c_extensions):
                out.error(
                        "Can't detect C++ source files but recipe does not remove 'compiler.libcxx'")


@raise_if_error_output
def pre_build(output, conanfile, **kwargs):

    @run_test("KB-H007", output)
    def test(out):
<<<<<<< HEAD
        has_fpic = conanfile.options.get_safe("fPIC") or conanfile.options.get_safe("fpic")
        if conanfile.settings.get_safe("os") == "Windows" and has_fpic:
            out.error("'fPIC' option not managed correctly. Please remove it for Windows "
                        "configurations: del self.options.fpic")
        elif has_fpic:
            out.success("OK. 'fPIC' option found and apparently well managed")
=======
        low = conanfile_content.lower()
        options = getattr(conanfile, "options")
        options = options if options is not None else []  # options = None by default
        if "fPIC" in options:
            remove_fpic_option = ["self.options.remove(\"fpic\")",
                                  "self.options.remove('fpic')",
                                  "del self.options.fpic"]
            os_compare = ['self.settings.os == "windows"',
                          "self.settings.os == 'windows'",
                          'self.settings.os != "linux"'
                          "self.settings.os != 'linux'"]
            if ("def config_options(self):" in low or "def configure(self):" in low) \
                    and any(r in low for r in remove_fpic_option):
                out.success("OK. 'fPIC' option found and apparently well managed")            
            elif "def configure(self):" in low and \
                 "raise conaninvalidconfiguration" in low and \
                 any(r in low for r in os_compare):
                out.success("OK. 'fPIC' option found and apparently this recipe is not " \
                            "supported for Windows")
            else:
                out.error("'fPIC' option not managed correctly. Please remove it for Windows "
                          "configurations: del self.options.fpic")
>>>>>>> 49a223c7
        else:
            out.info("'fPIC' option not found")

@raise_if_error_output
def post_package(output, conanfile, conanfile_path, **kwargs):
    @run_test("KB-H012", output)
    def test(out):
        licenses_folder = os.path.join(os.path.join(conanfile.package_folder, "licenses"))
        if not os.path.exists(licenses_folder):
            out.error("No 'licenses' folder found in package: %s " % conanfile.package_folder)
            return
        licenses = []
        for root, dirnames, filenames in os.walk(licenses_folder):
            for filename in filenames:
                licenses.append(filename)
        if not licenses:
            out.error("Not known valid licenses files "
                      "found at: %s\n"
                      "Files: %s" % (licenses_folder, ", ".join(licenses)))

    @run_test("KB-H013", output)
    def test(out):
        known_folders = ["lib", "bin", "include", "res", "licenses"]
        for filename in os.listdir(conanfile.package_folder):
            if os.path.isdir(os.path.join(conanfile.package_folder, filename)):
                if filename not in known_folders:
                    out.error("Unknown folder '{}' in the package".format(filename))
            else:
                if filename not in ["conaninfo.txt", "conanmanifest.txt", "licenses"]:
                    out.error("Unknown file '{}' in the package".format(filename))
        if out.failed:
            out.info("If you are trying to package a tool put all the contents under the 'bin' "
                     "folder")

    @run_test("KB-H014", output)
    def test(out):
        if conanfile.name in ["ms-gsl"]:
            return
        if not _files_match_settings(conanfile, conanfile.package_folder, out):
            out.error("Packaged artifacts does not match the settings used: os=%s, compiler=%s"
                      % (_get_os(conanfile), conanfile.settings.get_safe("compiler")))

    @run_test("KB-H015", output)
    def test(out):
        if not _shared_files_well_managed(conanfile, conanfile.package_folder):
            out.error("Package with 'shared' option did not contains any shared artifact")

    @run_test("KB-H020", output)
    def test(out):
        if conanfile.name in ["cmake", "msys2", "strawberryperl"]:
            return
        bad_files = _get_files_following_patterns(conanfile.package_folder, ["*.pc"])
        if bad_files:
            out.error("The conan-center repository doesn't allow the packages to contain `pc` "
                      "files. The packages have to "
                      "be located using generators and the declared `cpp_info` information")
            out.error("Found files:\n{}".format("\n".join(bad_files)))

    @run_test("KB-H016", output)
    def test(out):
        if conanfile.name in ["cmake", "msys2", "strawberryperl"]:
            return
        bad_files = _get_files_following_patterns(conanfile.package_folder, ["Find*.cmake",
                                                                             "*Config.cmake",
                                                                             "*-config.cmake"])
        if bad_files:
            out.error("The conan-center repository doesn't allow the packages to contain CMake "
                      "find modules or config files. The packages have to "
                      "be located using generators and the declared `cpp_info` information")
            out.error("Found files:\n{}".format("\n".join(bad_files)))

    @run_test("KB-H017", output)
    def test(out):
        bad_files = _get_files_following_patterns(conanfile.package_folder, ["*.pdb"])
        if bad_files:
            out.error("The conan-center repository doesn't allow PDB files")
            out.error("Found files:\n{}".format("\n".join(bad_files)))

    @run_test("KB-H018", output)
    def test(out):
        bad_files = _get_files_following_patterns(conanfile.package_folder, ["*.la"])
        if bad_files:
            out.error("Libtool files found (*.la). Do not package *.la files "
                      "but library files (.a) ")
            out.error("Found files:\n{}".format("\n".join(bad_files)))

    @run_test("KB-H021", output)
    def test(out):
        bad_files = _get_files_following_patterns(conanfile.package_folder, ["msvcr*.dll", "msvcp*.dll", "vcruntime*.dll", "concrt*.dll"])
        if bad_files:
            out.error("The conan-center repository doesn't allow Microsoft Visual Studio runtime files.")
            out.error("Found files:\n{}".format("\n".join(bad_files)))

def post_package_info(output, conanfile, reference, **kwargs):

    @run_test("KB-H019", output)
    def test(out):
        if conanfile.name in ["cmake", "msys2", "strawberryperl"]:
            return
        bad_files = _get_files_following_patterns(conanfile.package_folder, ["*.cmake"])
        build_dirs = conanfile.cpp_info.builddirs
        files_missplaced = []

        for filename in bad_files:
            for bdir in build_dirs:
                bdir = "./{}".format(bdir)
                # https://github.com/conan-io/conan/issues/5401
                if bdir == "./":
                    if os.path.dirname(filename) == ".":
                        break
                elif os.path.commonprefix([bdir, filename]) == bdir:
                    break
            else:
                files_missplaced.append(filename)

        if files_missplaced:
            out.error("The *.cmake files have to be placed in a folder declared as "
                      "`cpp_info.builddirs`. Currently folders declared: {}".format(build_dirs))
            out.error("Found files:\n{}".format("\n".join(files_missplaced)))


def _get_files_following_patterns(folder, patterns):
    ret = []
    with tools.chdir(folder):
        for (root, _, filenames) in os.walk("."):
            for filename in filenames:
                for pattern in patterns:
                    if fnmatch.fnmatch(filename, pattern):
                        ret.append(os.path.join(root, filename).replace("\\", "/"))
    return ret


def _get_files_with_extensions(folder, extensions):
    files = []
    with tools.chdir(folder):
        for (root, _, filenames) in os.walk("."):
            for filename in filenames:
                for ext in [ext for ext in extensions if ext != ""]:
                    if filename.endswith(".%s" % ext):
                        files.append(os.path.join(root, filename))
                    # Look for possible executables
                    elif ("" in extensions and "." not in filename
                          and not filename.endswith(".") and "license" not in filename.lower()):
                        files.append(os.path.join(root, filename))
    return files


def _shared_files_well_managed(conanfile, folder):
    shared_extensions = ["dll", "so", "dylib"]
    shared_name = "shared"
    options_dict = {key: value for key, value in conanfile.options.values.as_list()}
    if shared_name in options_dict.keys() and options_dict[shared_name] == "True":
        if not _get_files_with_extensions(folder, shared_extensions):
            return False
    return True


def _files_match_settings(conanfile, folder, output):
    header_extensions = ["h", "h++", "hh", "hxx", "hpp"]
    visual_extensions = ["lib", "dll", "exe"]
    mingw_extensions = ["a", "a.dll", "dll", "exe"]
    # The "" extension is allowed to look for possible executables
    linux_extensions = ["a", "so", ""]
    macos_extensions = ["a", "dylib", ""]

    has_header = _get_files_with_extensions(folder, header_extensions)
    has_visual = _get_files_with_extensions(folder, visual_extensions)
    has_mingw = _get_files_with_extensions(folder, mingw_extensions)
    has_linux = _get_files_with_extensions(folder, linux_extensions)
    has_macos = _get_files_with_extensions(folder, macos_extensions)
    os = _get_os(conanfile)

    if not has_header and not has_visual and not has_mingw and not has_linux and not has_macos:
        output.error("Empty package")
        return False
    if _is_recipe_header_only(conanfile):
        if not has_header and (has_visual or has_mingw or has_linux or has_macos):
            output.error("Package for Header Only does not contain artifacts with these extensions: "
                         "%s" % header_extensions)
            return False
        else:
            return True
    if os == "Windows":
        if conanfile.settings.get_safe("compiler") == "Visual Studio":
            if not has_visual:
                output.error("Package for Visual Studio does not contain artifacts with these "
                             "extensions: %s" % visual_extensions)
            return has_visual
        elif conanfile.settings.get_safe("compiler") == "gcc":
            if not has_mingw:
                output.error("Package for MinGW does not contain artifacts with these extensions: "
                             "%s" % mingw_extensions)
            return has_mingw
        else:
            return has_visual or has_mingw
    if os == "Linux":
        if not has_linux:
            output.error("Package for Linux does not contain artifacts with these extensions: "
                         "%s" % linux_extensions)
        return has_linux
    if os == "Macos":
        if not has_macos:
            output.error("Package for Macos does not contain artifacts with these extensions: "
                         "%s" % macos_extensions)
        return has_macos
    if os is None:
        if not has_header and (has_visual or has_mingw or has_linux or has_macos):
            output.error("Package for Header Only does not contain artifacts with these extensions: "
                         "%s" % header_extensions)
            return False
        else:
            return True
    return False


def _is_recipe_header_only(conanfile):
    without_settings = not bool(_get_settings(conanfile))
    package_id_method = getattr(conanfile, "package_id")
    header_only_id = "self.info.header_only()" in inspect.getsource(package_id_method)
    return header_only_id or without_settings


def _get_settings(conanfile):
    settings = getattr(conanfile, "settings")
    if isinstance(settings, Settings):
        return None if not settings.values.fields else settings
    else:
        return settings


def _get_os(conanfile):
    settings = _get_settings(conanfile)
    if not settings:
        return None
    return settings.get_safe("os") or settings.get_safe("os_build")<|MERGE_RESOLUTION|>--- conflicted
+++ resolved
@@ -235,37 +235,12 @@
 
     @run_test("KB-H007", output)
     def test(out):
-<<<<<<< HEAD
         has_fpic = conanfile.options.get_safe("fPIC") or conanfile.options.get_safe("fpic")
         if conanfile.settings.get_safe("os") == "Windows" and has_fpic:
             out.error("'fPIC' option not managed correctly. Please remove it for Windows "
                         "configurations: del self.options.fpic")
         elif has_fpic:
             out.success("OK. 'fPIC' option found and apparently well managed")
-=======
-        low = conanfile_content.lower()
-        options = getattr(conanfile, "options")
-        options = options if options is not None else []  # options = None by default
-        if "fPIC" in options:
-            remove_fpic_option = ["self.options.remove(\"fpic\")",
-                                  "self.options.remove('fpic')",
-                                  "del self.options.fpic"]
-            os_compare = ['self.settings.os == "windows"',
-                          "self.settings.os == 'windows'",
-                          'self.settings.os != "linux"'
-                          "self.settings.os != 'linux'"]
-            if ("def config_options(self):" in low or "def configure(self):" in low) \
-                    and any(r in low for r in remove_fpic_option):
-                out.success("OK. 'fPIC' option found and apparently well managed")            
-            elif "def configure(self):" in low and \
-                 "raise conaninvalidconfiguration" in low and \
-                 any(r in low for r in os_compare):
-                out.success("OK. 'fPIC' option found and apparently this recipe is not " \
-                            "supported for Windows")
-            else:
-                out.error("'fPIC' option not managed correctly. Please remove it for Windows "
-                          "configurations: del self.options.fpic")
->>>>>>> 49a223c7
         else:
             out.info("'fPIC' option not found")
 
