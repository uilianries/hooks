--- conflicted
+++ resolved
@@ -39,11 +39,8 @@
              "KB-H029": "TEST PACKAGE - RUN ENVIRONMENT",
              "KB-H030": "CONANDATA.YML FORMAT",
              "KB-H031": "CONANDATA.YML REDUCE",
-<<<<<<< HEAD
+             "KB-H034": "TEST PACKAGE - NO IMPORTS()",
              "KB-H035": "CUSTOM ATTRIBUTES",
-=======
-             "KB-H034": "TEST PACKAGE - NO IMPORTS()",
->>>>>>> b9fbb770
              "KB-H037": "NO AUTHOR",
             }
 
@@ -331,7 +328,16 @@
                                       "conandata.yml" % (entries, version))
                             return
 
-<<<<<<< HEAD
+    @run_test("KB-H034", output)
+    def test(out):
+        test_package_path = os.path.join(export_folder_path, "test_package")
+        if not os.path.exists(os.path.join(test_package_path, "conanfile.py")):
+            return
+
+        test_package_conanfile = tools.load(os.path.join(test_package_path, "conanfile.py"))
+        if "def imports" in test_package_conanfile:
+            out.error("The method `imports` is not allowed in test_package/conanfile.py")
+
     @run_test("KB-H035", output)
     def test(out):
         mock = ConanFile(conanfile.output, None)
@@ -344,17 +350,6 @@
         if invalid_attrs:
             out.error("Custom attributes must be declared as protected. " \
                       "The follow attributes are invalid: '{}'".format("', '".join(invalid_attrs)))
-=======
-    @run_test("KB-H034", output)
-    def test(out):
-        test_package_path = os.path.join(export_folder_path, "test_package")
-        if not os.path.exists(os.path.join(test_package_path, "conanfile.py")):
-            return
-
-        test_package_conanfile = tools.load(os.path.join(test_package_path, "conanfile.py"))
-        if "def imports" in test_package_conanfile:
-            out.error("The method `imports` is not allowed in test_package/conanfile.py")
->>>>>>> b9fbb770
 
     @run_test("KB-H037", output)
     def test(out):
