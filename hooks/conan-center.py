import fnmatch
import inspect
import re
import os
from collections import defaultdict

import yaml
from logging import WARNING, ERROR, INFO, DEBUG, NOTSET

from conans import tools, Settings

kb_errors = {"KB-H001": "DEPRECATED GLOBAL CPPSTD",
             "KB-H002": "REFERENCE LOWERCASE",
             "KB-H003": "RECIPE METADATA",
             "KB-H005": "HEADER_ONLY, NO COPY SOURCE",
             "KB-H006": "FPIC OPTION",
             "KB-H007": "FPIC MANAGEMENT",
             "KB-H008": "VERSION RANGES",
             "KB-H009": "RECIPE FOLDER SIZE",
             "KB-H010": "IMMUTABLE SOURCES",
             "KB-H011": "LIBCXX MANAGEMENT",
             "KB-H012": "PACKAGE LICENSE",
             "KB-H013": "DEFAULT PACKAGE LAYOUT",
             "KB-H014": "MATCHING CONFIGURATION",
             "KB-H015": "SHARED ARTIFACTS",
             "KB-H016": "CMAKE-MODULES-CONFIG-FILES",
             "KB-H017": "PDB FILES NOT ALLOWED",
             "KB-H018": "LIBTOOL FILES PRESENCE",
             "KB-H019": "CMAKE FILE NOT IN BUILD FOLDERS",
             "KB-H020": "PC-FILES",
             "KB-H021": "MS RUNTIME FILES",
             "KB-H022": "CPPSTD MANAGEMENT",
             "KB-H023": "EXPORT LICENSE",
             "KB-H024": "TEST PACKAGE FOLDER",
             "KB-H025": "META LINES",
             "KB-H027": "CONAN CENTER INDEX URL",
             "KB-H028": "CMAKE MINIMUM VERSION",
             "KB-H029": "TEST PACKAGE - RUN ENVIRONMENT",
             "KB-H030": "CONANDATA.YML FORMAT",
             "KB-H031": "CONANDATA.YML REDUCE",
<<<<<<< HEAD
             "KB-H037": "NO AUTHOR",
=======
>>>>>>> 81e127c4
            }


class _HooksOutputErrorCollector(object):

    def __init__(self, output, kb_id=None):
        self._output = output
        self._error = False
        self._test_name = kb_errors[kb_id] if kb_id else ""
        self.kb_id = kb_id
        if self.kb_id:
            self.kb_url = kb_url(self.kb_id)
        self._error_level = int(os.getenv("CONAN_HOOK_ERROR_LEVEL", str(NOTSET)))

    def _get_message(self, message):
        if self._test_name:
            name = "{} ({})".format(self._test_name, self.kb_id) if self.kb_id else self._test_name
            return "[{}] {}".format(name, message)
        else:
            return message

    def success(self, message):
        self._output.success(self._get_message(message))

    def debug(self, message):
        if self._error_level and self._error_level <= DEBUG:
            self._error = True
        self._output.debug(self._get_message(message))

    def info(self, message):
        if self._error_level and self._error_level <= INFO:
            self._error = True
        self._output.info(self._get_message(message))

    def warn(self, message):
        if self._error_level and self._error_level <= WARNING:
            self._error = True
        self._output.warn(self._get_message(message))

    def error(self, message):
        self._error = True
        url_str = '({})'.format(self.kb_url) if self.kb_id else ""
        self._output.error(self._get_message(message) + " " + url_str)

    @property
    def failed(self):
        return self._error

    def raise_if_error(self):
        if self._error and self._error_level and self._error_level <= ERROR:
            raise Exception("Some checks failed running the hook, check the output")


def raise_if_error_output(func):
    def wrapper(output, *args, **kwargs):
        output = _HooksOutputErrorCollector(output)
        ret = func(output, *args, **kwargs)
        output.raise_if_error()
        return ret

    return wrapper


def kb_url(kb_id):
    return "https://github.com/conan-io/conan-center-index/wiki/Error-Knowledge-Base#{}".format(kb_id)


def run_test(kb_id, output):
    def tmp(func):
        out = _HooksOutputErrorCollector(output, kb_id)
        ret = func(out)
        if not out.failed:
            out.success("OK")
        return ret

    return tmp


@raise_if_error_output
def pre_export(output, conanfile, conanfile_path, reference, **kwargs):
    conanfile_content = tools.load(conanfile_path)
    export_folder_path = os.path.dirname(conanfile_path)
    settings = _get_settings(conanfile)
    header_only = _is_recipe_header_only(conanfile)
    installer = settings is not None and "os_build" in settings and "arch_build" in settings

    @run_test("KB-H001", output)
    def test(out):
        if settings and "cppstd" in settings:
            out.error("The 'cppstd' setting is deprecated. Use the 'compiler.cppstd' "
                      "subsetting instead")

    @run_test("KB-H002", output)
    def test(out):
        if reference.name != reference.name.lower():
            out.error("The library name has to be lowercase")
        if reference.version != reference.version.lower():
            out.error("The library version has to be lowercase")

    @run_test("KB-H003", output)
    def test(out):
        def _message_attr(attributes, out_method):
            for field in attributes:
                field_value = getattr(conanfile, field, None)
                if not field_value:
                    out_method("Conanfile doesn't have '%s' attribute. " % field)

        _message_attr(["url", "license", "description", "homepage"], out.error)
        _message_attr(["topics"], out.warn)

    @run_test("KB-H005", output)
    def test(out):
        no_copy_source = getattr(conanfile, "no_copy_source", None)
        if not settings and header_only and not no_copy_source:
            out.warn("This recipe is a header only library as it does not declare "
                     "'settings'. Please include 'no_copy_source' to avoid unnecessary copy steps")

    @run_test("KB-H006", output)
    def test(out):
        options = getattr(conanfile, "options", None)
        if settings and options and not header_only and "fPIC" not in options and not installer:
            out.warn("This recipe does not include an 'fPIC' option. Make sure you are using the "
                     "right casing")

    @run_test("KB-H008", output)
    def test(out):
        # This regex takes advantage that a conan reference is always a string
        vrange_match = re.compile(r'.*[\'"][a-zA-Z0-9_+.-]+\/\[.+\]@[a-zA-Z0-9_+.\/-]+[\'"].*')
        for num, line in enumerate(conanfile_content.splitlines(), 1):
            if vrange_match.match(line):
                out.error("Possible use of version ranges, line %s:\n %s" % (num, line))

    @run_test("KB-H009", output)
    def test(out):
        max_folder_size = int(os.getenv("CONAN_MAX_RECIPE_FOLDER_SIZE_KB", 256))
        dir_path = os.path.dirname(conanfile_path)
        total_size = 0
        for path, dirs, files in os.walk(dir_path):
            dirs[:] = [d for d in dirs if
                       d not in [".conan"]]  # Discard the generated .conan directory
            if os.path.relpath(path, dir_path).replace("\\", "/").startswith("test_package/build"):
                # Discard any file in temp builds
                continue
            for files_it in files:
                file_path = os.path.join(path, files_it)
                total_size += os.path.getsize(file_path)

        total_size_kb = total_size / 1024
        out.success("Total recipe size: %s KB" % total_size_kb)
        if total_size_kb > max_folder_size:
            out.error("The size of your recipe folder ({} KB) is larger than the maximum allowed"
                      " size ({}KB).".format(total_size_kb, max_folder_size))

    @run_test("KB-H023", output)
    def test(out):
        for attr_it in ["exports", "exports_sources"]:
            exports = getattr(conanfile, attr_it, None)
            out.info("exports: {}".format(exports))
            if exports is None:
                continue
            exports = [exports] if isinstance(exports, str) else exports
            for exports_it in exports:
                for license_it in ["copying", "license", "copyright"]:
                    if license_it in exports_it.lower():
                        out.error("This recipe is exporting a license file. "
                                  "Remove %s from `%s`" % (exports_it, attr_it))

    @run_test("KB-H024", output)
    def test(out):
        dir_path = os.path.dirname(conanfile_path)
        test_package_path = os.path.join(dir_path, "test_package")
        if not os.path.exists(test_package_path):
            out.error("There is no 'test_package' for this recipe")
        elif not os.path.exists(os.path.join(test_package_path, "conanfile.py")):
            out.error("There is no 'conanfile.py' in 'test_package' folder")

    @run_test("KB-H025", output)
    def test(out):
        def _search_for_metaline(from_line, to_line, lines):
            for index in range(from_line,to_line):
                line_number = index + 1
                if "# -*- coding:" in lines[index] or \
                   "# coding=" in lines[index]:
                    out.error("PEP 263 (encoding) is not allowed in the conanfile. " \
                              "Remove the line {}".format(line_number))
                if "#!" in lines[index]:
                    out.error("Shebang (#!) detected in your recipe. " \
                              "Remove the line {}".format(line_number))
                if "# vim:" in lines[index]:
                    out.error("vim editor configuration detected in your recipe. " \
                              "Remove the line {}".format(line_number))

        lines = conanfile_content.splitlines()
        first_lines_range = 5 if len(lines) > 5 else len(lines)
        _search_for_metaline(0, first_lines_range, lines)

        last_lines_range = len(lines) -3 if len(lines) > 8 else len(lines)
        _search_for_metaline(last_lines_range, len(lines), lines)

    @run_test("KB-H027", output)
    def test(out):
        url = getattr(conanfile, "url", None)
        if url and not url.startswith("https://github.com/conan-io/conan-center-index"):
            out.error("The attribute 'url' should point to: " \
                      "https://github.com/conan-io/conan-center-index")

    @run_test("KB-H028", output)
    def test(out):
        def _find_cmake_minimum(folder):
            for (root, _, filenames) in os.walk(folder):
                for filename in filenames:
                    if filename.lower().startswith("cmake") and \
                       (filename.endswith(".txt") or filename.endswith(".cmake")) and \
                       os.path.join("test_package", "build") not in root:
                        cmake_path = os.path.join(root, filename)
                        cmake_content = tools.load(cmake_path).lower()
                        if not "cmake_minimum_required(version" in cmake_content and \
                           not "cmake_minimum_required (version" in cmake_content:
                            file_path = os.path.join(os.path.relpath(root), filename)
                            out.error("The CMake file '%s' must contain a minimum version " \
                                      "declared (e.g. cmake_minimum_required(VERSION 3.1.2))" %
                                      file_path)

        dir_path = os.path.dirname(conanfile_path)
        _find_cmake_minimum(dir_path)

    @run_test("KB-H029", output)
    def test(out):
        test_package_path = os.path.join(export_folder_path, "test_package")
        if not os.path.exists(os.path.join(test_package_path, "conanfile.py")):
            return

        test_package_conanfile = tools.load(os.path.join(test_package_path, "conanfile.py"))
        if "RunEnvironment" in test_package_conanfile:
            out.error("The 'RunEnvironment()' build helper is no longer needed. "
                      "It has been integrated into the self.run(..., run_environment=True)")

    @run_test("KB-H030", output)
    def test(out):
        conandata_path = os.path.join(export_folder_path, "conandata.yml")
        version = conanfile.version
        allowed_first_level = ["sources", "patches"]
        allowed_sources = ["url", "sha256"]
        allowed_patches = ["patch_file", "base_path", "url", "sha256"]

        def _not_allowed_entries(info, allowed_entries):
            not_allowed = []
            fields = info if isinstance(info, list) else [info]
            for field in fields:
                if isinstance(field, dict):
                    return _not_allowed_entries(list(field.keys()), allowed_entries)
                else:
                    if field not in allowed_entries:
                        not_allowed.append(field)
            return not_allowed

        if os.path.exists(conandata_path):
            conandata = tools.load(conandata_path)
            conandata_yml = yaml.safe_load(conandata)
            if not conandata_yml:
                return
            entries = _not_allowed_entries(list(conandata_yml.keys()), allowed_first_level)
            if entries:
                out.error("First level entries %s not allowed. Use only first level entries %s in "
                          "conandata.yml" % (entries, allowed_first_level))

            for entry in conandata_yml:
                if version not in conandata_yml[entry]:
                    continue
                for element in conandata_yml[entry][version]:
                    if entry == "patches":
                        entries = _not_allowed_entries(element, allowed_patches)
                        if entries:
                            out.error("Additional entries %s not allowed in 'patches':'%s' of "
                                      "conandata.yml" % (entries, version))
                            return
                    if entry == "sources":
                        entries = _not_allowed_entries(element, allowed_sources)
                        if entries:
                            out.error("Additional entry %s not allowed in 'sources':'%s' of "
                                      "conandata.yml" % (entries, version))
                            return

    @run_test("KB-H037", output)
    def test(out):
        author = getattr(conanfile, "author", None)
        if author:
            if isinstance(author, str):
                author = '"%s"' % author
            out.error("Conanfile should not contain author. Remove 'author = {}'".format(author))


@raise_if_error_output
def post_export(output, conanfile, conanfile_path, reference, **kwargs):
    export_folder_path = os.path.dirname(conanfile_path)

    @run_test("KB-H031", output)
    def test(out):
        conandata_path = os.path.join(export_folder_path, "conandata.yml")
        version = conanfile.version

        if os.path.exists(conandata_path):
            conandata = tools.load(conandata_path)
            conandata_yml = yaml.safe_load(conandata)
            if not conandata_yml:
                return
            info = {}
            for entry in conandata_yml:
                if version not in conandata_yml[entry]:
                    continue
                info[entry] = {}
                info[entry][version] = conandata_yml[entry][version]
            out.info("Saving conandata.yml: {}".format(info))
            new_conandata_yml = yaml.safe_dump(info, default_flow_style=False)
            out.info("New conandata.yml contents: {}".format(new_conandata_yml))
            tools.save(conandata_path, new_conandata_yml)


@raise_if_error_output
def pre_source(output, conanfile, conanfile_path, **kwargs):
    conandata_source = os.path.join(os.path.dirname(conanfile_path), "conandata.yml")
    conanfile_content = tools.load(conanfile_path)

    @run_test("KB-H010", output)
    def test(out):
        if not os.path.exists(conandata_source):
            out.error("Create a file 'conandata.yml' file with the sources "
                      "to be downloaded.")

        if "def source(self):" in conanfile_content:
            needed_content = ['**self.conan_data["sources"]']
            invalid_content = ["git checkout master", "git checkout devel", "git checkout develop"]
            if "git clone" in conanfile_content and "git checkout" in conanfile_content:
                fixed_sources = True
                for invalid in invalid_content:
                    if invalid in conanfile_content:
                        fixed_sources = False
                        break
            else:
                fixed_sources = True
                for valid in needed_content:
                    if valid not in conanfile_content:
                        fixed_sources = False
                        break

            if not fixed_sources:
                out.error("Use 'tools.get(**self.conan_data[\"sources\"][\"XXXXX\"])' "
                          "in the source() method to get the sources.")


@raise_if_error_output
def post_source(output, conanfile, conanfile_path, **kwargs):

    def _is_pure_c():
        if not _is_recipe_header_only(conanfile):
            cpp_extensions = ["cc", "cpp", "cxx", "c++m", "cppm", "cxxm", "h++", "hh", "hxx", "hpp"]
            c_extensions = ["c", "h"]
            return not _get_files_with_extensions(conanfile.source_folder, cpp_extensions) and \
                   _get_files_with_extensions(conanfile.source_folder, c_extensions)

    @run_test("KB-H011", output)
    def test(out):
        if _is_pure_c():
            conanfile_content = tools.load(conanfile_path)
            low = conanfile_content.lower()

            if "del self.settings.compiler.libcxx" not in low:
                out.error("Can't detect C++ source files but recipe does not remove "
                          "'self.settings.compiler.libcxx'")

    @run_test("KB-H022", output)
    def test(out):
        if _is_pure_c():
            conanfile_content = tools.load(conanfile_path)
            low = conanfile_content.lower()
            if "del self.settings.compiler.cppstd" not in low:
                out.error("Can't detect C++ source files but recipe does not remove "
                          "'self.settings.compiler.cppstd'")


@raise_if_error_output
def pre_build(output, conanfile, **kwargs):

    @run_test("KB-H007", output)
    def test(out):
        has_fpic = conanfile.options.get_safe("fPIC")
        if conanfile.settings.get_safe("os") == "Windows" and has_fpic:
            out.error("'fPIC' option not managed correctly. Please remove it for Windows "
                      "configurations: del self.options.fpic")
        elif has_fpic:
            out.success("OK. 'fPIC' option found and apparently well managed")
        else:
            out.info("'fPIC' option not found")

@raise_if_error_output
def post_package(output, conanfile, conanfile_path, **kwargs):
    @run_test("KB-H012", output)
    def test(out):
        licenses_folder = os.path.join(os.path.join(conanfile.package_folder, "licenses"))
        if not os.path.exists(licenses_folder):
            out.error("No 'licenses' folder found in package: %s " % conanfile.package_folder)
            return
        licenses = []
        for root, dirnames, filenames in os.walk(licenses_folder):
            for filename in filenames:
                licenses.append(filename)
        if not licenses:
            out.error("Not known valid licenses files "
                      "found at: %s\n"
                      "Files: %s" % (licenses_folder, ", ".join(licenses)))

    @run_test("KB-H013", output)
    def test(out):
        known_folders = ["lib", "bin", "include", "res", "licenses"]
        for filename in os.listdir(conanfile.package_folder):
            if os.path.isdir(os.path.join(conanfile.package_folder, filename)):
                if filename not in known_folders:
                    out.error("Unknown folder '{}' in the package".format(filename))
            else:
                if filename not in ["conaninfo.txt", "conanmanifest.txt", "licenses"]:
                    out.error("Unknown file '{}' in the package".format(filename))
        if out.failed:
            out.info("If you are trying to package a tool put all the contents under the 'bin' "
                     "folder")

    @run_test("KB-H014", output)
    def test(out):
        # INFO: Whitelist for package names
        if conanfile.name in ["ms-gsl", "cccl"]:
            return
        if not _files_match_settings(conanfile, conanfile.package_folder, out):
            out.error("Packaged artifacts does not match the settings used: os=%s, compiler=%s"
                      % (_get_os(conanfile), conanfile.settings.get_safe("compiler")))

    @run_test("KB-H015", output)
    def test(out):
        if not _shared_files_well_managed(conanfile, conanfile.package_folder):
            out.error("Package with 'shared' option did not contains any shared artifact")

    @run_test("KB-H020", output)
    def test(out):
        if conanfile.name in ["cmake", "msys2", "strawberryperl"]:
            return
        bad_files = _get_files_following_patterns(conanfile.package_folder, ["*.pc"])
        if bad_files:
            out.error("The conan-center repository doesn't allow the packages to contain `pc` "
                      "files. The packages have to "
                      "be located using generators and the declared `cpp_info` information")
            out.error("Found files:\n{}".format("\n".join(bad_files)))

    @run_test("KB-H016", output)
    def test(out):
        if conanfile.name in ["cmake", "msys2", "strawberryperl"]:
            return
        bad_files = _get_files_following_patterns(conanfile.package_folder, ["Find*.cmake",
                                                                             "*Config.cmake",
                                                                             "*-config.cmake"])
        if bad_files:
            out.error("The conan-center repository doesn't allow the packages to contain CMake "
                      "find modules or config files. The packages have to "
                      "be located using generators and the declared `cpp_info` information")
            out.error("Found files:\n{}".format("\n".join(bad_files)))

    @run_test("KB-H017", output)
    def test(out):
        bad_files = _get_files_following_patterns(conanfile.package_folder, ["*.pdb"])
        if bad_files:
            out.error("The conan-center repository doesn't allow PDB files")
            out.error("Found files:\n{}".format("\n".join(bad_files)))

    @run_test("KB-H018", output)
    def test(out):
        bad_files = _get_files_following_patterns(conanfile.package_folder, ["*.la"])
        if bad_files:
            out.error("Libtool files found (*.la). Do not package *.la files "
                      "but library files (.a) ")
            out.error("Found files:\n{}".format("\n".join(bad_files)))

    @run_test("KB-H021", output)
    def test(out):
        bad_files = _get_files_following_patterns(conanfile.package_folder, ["msvcr*.dll", "msvcp*.dll", "vcruntime*.dll", "concrt*.dll"])
        if bad_files:
            out.error("The conan-center repository doesn't allow Microsoft Visual Studio runtime files.")
            out.error("Found files:\n{}".format("\n".join(bad_files)))

def post_package_info(output, conanfile, reference, **kwargs):

    @run_test("KB-H019", output)
    def test(out):
        if conanfile.name in ["cmake", "msys2", "strawberryperl"]:
            return
        bad_files = _get_files_following_patterns(conanfile.package_folder, ["*.cmake"])
        build_dirs = conanfile.cpp_info.builddirs
        files_missplaced = []

        for filename in bad_files:
            for bdir in build_dirs:
                bdir = "./{}".format(bdir)
                # https://github.com/conan-io/conan/issues/5401
                if bdir == "./":
                    if os.path.dirname(filename) == ".":
                        break
                elif os.path.commonprefix([bdir, filename]) == bdir:
                    break
            else:
                files_missplaced.append(filename)

        if files_missplaced:
            out.error("The *.cmake files have to be placed in a folder declared as "
                      "`cpp_info.builddirs`. Currently folders declared: {}".format(build_dirs))
            out.error("Found files:\n{}".format("\n".join(files_missplaced)))


def _get_files_following_patterns(folder, patterns):
    ret = []
    with tools.chdir(folder):
        for (root, _, filenames) in os.walk("."):
            for filename in filenames:
                for pattern in patterns:
                    if fnmatch.fnmatch(filename, pattern):
                        ret.append(os.path.join(root, filename).replace("\\", "/"))
    return ret


def _get_files_with_extensions(folder, extensions):
    files = []
    with tools.chdir(folder):
        for (root, _, filenames) in os.walk("."):
            for filename in filenames:
                for ext in [ext for ext in extensions if ext != ""]:
                    if filename.endswith(".%s" % ext):
                        files.append(os.path.join(root, filename))
                    # Look for possible executables
                    elif ("" in extensions and "." not in filename
                          and not filename.endswith(".") and "license" not in filename.lower()):
                        files.append(os.path.join(root, filename))
    return files


def _shared_files_well_managed(conanfile, folder):
    shared_extensions = ["dll", "so", "dylib"]
    shared_name = "shared"
    options_dict = {key: value for key, value in conanfile.options.values.as_list()}
    if shared_name in options_dict.keys() and options_dict[shared_name] == "True":
        if not _get_files_with_extensions(folder, shared_extensions):
            return False
    return True


def _files_match_settings(conanfile, folder, output):
    header_extensions = ["h", "h++", "hh", "hxx", "hpp"]
    visual_extensions = ["lib", "dll", "exe"]
    mingw_extensions = ["a", "a.dll", "dll", "exe"]
    # The "" extension is allowed to look for possible executables
    linux_extensions = ["a", "so", ""]
    macos_extensions = ["a", "dylib", ""]

    has_header = _get_files_with_extensions(folder, header_extensions)
    has_visual = _get_files_with_extensions(folder, visual_extensions)
    has_mingw = _get_files_with_extensions(folder, mingw_extensions)
    has_linux = _get_files_with_extensions(folder, linux_extensions)
    has_macos = _get_files_with_extensions(folder, macos_extensions)
    os = _get_os(conanfile)

    if not has_header and not has_visual and not has_mingw and not has_linux and not has_macos:
        output.error("Empty package")
        return False
    if _is_recipe_header_only(conanfile):
        if not has_header and (has_visual or has_mingw or has_linux or has_macos):
            output.error("Package for Header Only does not contain artifacts with these extensions: "
                         "%s" % header_extensions)
            return False
        else:
            return True
    if os == "Windows":
        if conanfile.settings.get_safe("compiler") == "Visual Studio":
            if not has_visual:
                output.error("Package for Visual Studio does not contain artifacts with these "
                             "extensions: %s" % visual_extensions)
            return has_visual
        elif conanfile.settings.get_safe("compiler") == "gcc":
            if not has_mingw:
                output.error("Package for MinGW does not contain artifacts with these extensions: "
                             "%s" % mingw_extensions)
            return has_mingw
        else:
            return has_visual or has_mingw
    if os == "Linux":
        if not has_linux:
            output.error("Package for Linux does not contain artifacts with these extensions: "
                         "%s" % linux_extensions)
        return has_linux
    if os == "Macos":
        if not has_macos:
            output.error("Package for Macos does not contain artifacts with these extensions: "
                         "%s" % macos_extensions)
        return has_macos
    if os is None:
        if not has_header and (has_visual or has_mingw or has_linux or has_macos):
            output.error("Package for Header Only does not contain artifacts with these extensions: "
                         "%s" % header_extensions)
            return False
        else:
            return True
    return False


def _is_recipe_header_only(conanfile):
    without_settings = not bool(_get_settings(conanfile))
    package_id_method = getattr(conanfile, "package_id")
    header_only_id = "self.info.header_only()" in inspect.getsource(package_id_method)
    return header_only_id or without_settings


def _get_settings(conanfile):
    settings = getattr(conanfile, "settings")
    if isinstance(settings, Settings):
        return None if not settings.values.fields else settings
    else:
        return settings


def _get_os(conanfile):
    settings = _get_settings(conanfile)
    if not settings:
        return None
    return settings.get_safe("os") or settings.get_safe("os_build")<|MERGE_RESOLUTION|>--- conflicted
+++ resolved
@@ -38,10 +38,7 @@
              "KB-H029": "TEST PACKAGE - RUN ENVIRONMENT",
              "KB-H030": "CONANDATA.YML FORMAT",
              "KB-H031": "CONANDATA.YML REDUCE",
-<<<<<<< HEAD
              "KB-H037": "NO AUTHOR",
-=======
->>>>>>> 81e127c4
             }
 
 
