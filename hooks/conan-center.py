import fnmatch
import inspect
import re
import os
from collections import defaultdict

import yaml
from logging import WARNING, ERROR, INFO, DEBUG, NOTSET

from conans import tools, Settings

kb_errors = {"KB-H001": "DEPRECATED GLOBAL CPPSTD",
             "KB-H002": "REFERENCE LOWERCASE",
             "KB-H003": "RECIPE METADATA",
             "KB-H005": "HEADER_ONLY, NO COPY SOURCE",
             "KB-H006": "FPIC OPTION",
             "KB-H007": "FPIC MANAGEMENT",
             "KB-H008": "VERSION RANGES",
             "KB-H009": "RECIPE FOLDER SIZE",
             "KB-H010": "IMMUTABLE SOURCES",
             "KB-H011": "LIBCXX MANAGEMENT",
             "KB-H012": "PACKAGE LICENSE",
             "KB-H013": "DEFAULT PACKAGE LAYOUT",
             "KB-H014": "MATCHING CONFIGURATION",
             "KB-H015": "SHARED ARTIFACTS",
             "KB-H016": "CMAKE-MODULES-CONFIG-FILES",
             "KB-H017": "PDB FILES NOT ALLOWED",
             "KB-H018": "LIBTOOL FILES PRESENCE",
             "KB-H019": "CMAKE FILE NOT IN BUILD FOLDERS",
             "KB-H020": "PC-FILES",
             "KB-H021": "MS RUNTIME FILES",
             "KB-H022": "CPPSTD MANAGEMENT",
             "KB-H023": "EXPORT LICENSE",
             "KB-H024": "TEST PACKAGE FOLDER",
             "KB-H025": "META LINES",
             "KB-H026": "LINTER WARNINGS",
             "KB-H027": "CONAN CENTER INDEX URL",
             "KB-H028": "CMAKE MINIMUM VERSION",
             "KB-H029": "TEST PACKAGE - RUN ENVIRONMENT",
             "KB-H030": "CONANDATA.YML FORMAT",
             "KB-H031": "CONANDATA.YML REDUCE",
             "KB-H032": "SYSTEM REQUIREMENTS",
             "KB-H034": "TEST PACKAGE - NO IMPORTS()",
             "KB-H037": "NO AUTHOR",
             "KB-H040": "NO TARGET NAME",
<<<<<<< HEAD
             "KB-H041": "NO FINAL ENDLINE",
=======
             "KB-H044": "NO REQUIRES.ADD()",
             "KB-H045": "DELETE OPTIONS",
>>>>>>> 579f25e7
            }


class _HooksOutputErrorCollector(object):

    def __init__(self, output, kb_id=None):
        self._output = output
        self._error = False
        self._test_name = kb_errors[kb_id] if kb_id else ""
        self.kb_id = kb_id
        if self.kb_id:
            self.kb_url = kb_url(self.kb_id)
        self._error_level = int(os.getenv("CONAN_HOOK_ERROR_LEVEL", str(NOTSET)))

    def _get_message(self, message):
        if self._test_name:
            name = "{} ({})".format(self._test_name, self.kb_id) if self.kb_id else self._test_name
            return "[{}] {}".format(name, message)
        else:
            return message

    def success(self, message):
        self._output.success(self._get_message(message))

    def debug(self, message):
        if self._error_level and self._error_level <= DEBUG:
            self._error = True
        self._output.debug(self._get_message(message))

    def info(self, message):
        if self._error_level and self._error_level <= INFO:
            self._error = True
        self._output.info(self._get_message(message))

    def warn(self, message):
        if self._error_level and self._error_level <= WARNING:
            self._error = True
        self._output.warn(self._get_message(message))

    def error(self, message):
        self._error = True
        url_str = '({})'.format(self.kb_url) if self.kb_id else ""
        self._output.error(self._get_message(message) + " " + url_str)

    def __str__(self):
        return self._output._stream.getvalue()

    @property
    def failed(self):
        return self._error

    def raise_if_error(self):
        if self._error and self._error_level and self._error_level <= ERROR:
            raise Exception("Some checks failed running the hook, check the output")


def raise_if_error_output(func):
    def wrapper(output, *args, **kwargs):
        output = _HooksOutputErrorCollector(output)
        ret = func(output, *args, **kwargs)
        output.raise_if_error()
        return ret

    return wrapper


def kb_url(kb_id):
    return "https://github.com/conan-io/conan-center-index/wiki/Error-Knowledge-Base#{}".format(kb_id)


def run_test(kb_id, output):
    def tmp(func):
        out = _HooksOutputErrorCollector(output, kb_id)
        ret = func(out)
        if not out.failed:
            out.success("OK")
        return ret

    return tmp


@raise_if_error_output
def pre_export(output, conanfile, conanfile_path, reference, **kwargs):
    conanfile_content = tools.load(conanfile_path)
    export_folder_path = os.path.dirname(conanfile_path)
    settings = _get_settings(conanfile)
    header_only = _is_recipe_header_only(conanfile)
    installer = settings is not None and "os_build" in settings and "arch_build" in settings

    @run_test("KB-H001", output)
    def test(out):
        if settings and "cppstd" in settings:
            out.error("The 'cppstd' setting is deprecated. Use the 'compiler.cppstd' "
                      "subsetting instead")

    @run_test("KB-H002", output)
    def test(out):
        if reference.name != reference.name.lower():
            out.error("The library name has to be lowercase")
        if reference.version != reference.version.lower():
            out.error("The library version has to be lowercase")

    @run_test("KB-H003", output)
    def test(out):
        def _message_attr(attributes, out_method):
            for field in attributes:
                field_value = getattr(conanfile, field, None)
                if not field_value:
                    out_method("Conanfile doesn't have '%s' attribute. " % field)

        _message_attr(["url", "license", "description", "homepage"], out.error)
        _message_attr(["topics"], out.warn)

    @run_test("KB-H005", output)
    def test(out):
        no_copy_source = getattr(conanfile, "no_copy_source", None)
        if not settings and header_only and not no_copy_source:
            out.warn("This recipe is a header only library as it does not declare "
                     "'settings'. Please include 'no_copy_source' to avoid unnecessary copy steps")

    @run_test("KB-H006", output)
    def test(out):
        options = getattr(conanfile, "options", None)
        if settings and options and not header_only and "fPIC" not in options and not installer:
            out.warn("This recipe does not include an 'fPIC' option. Make sure you are using the "
                     "right casing")

    @run_test("KB-H008", output)
    def test(out):
        # This regex takes advantage that a conan reference is always a string
        vrange_match = re.compile(r'.*[\'"][a-zA-Z0-9_+.-]+\/\[.+\]@[a-zA-Z0-9_+.\/-]+[\'"].*')
        for num, line in enumerate(conanfile_content.splitlines(), 1):
            if vrange_match.match(line):
                out.error("Possible use of version ranges, line %s:\n %s" % (num, line))

    @run_test("KB-H009", output)
    def test(out):
        max_folder_size = int(os.getenv("CONAN_MAX_RECIPE_FOLDER_SIZE_KB", 256))
        dir_path = os.path.dirname(conanfile_path)
        total_size = 0
        for path, dirs, files in os.walk(dir_path):
            dirs[:] = [d for d in dirs if
                       d not in [".conan"]]  # Discard the generated .conan directory
            if os.path.relpath(path, dir_path).replace("\\", "/").startswith("test_package/build"):
                # Discard any file in temp builds
                continue
            for files_it in files:
                file_path = os.path.join(path, files_it)
                total_size += os.path.getsize(file_path)

        total_size_kb = total_size / 1024
        out.success("Total recipe size: %s KB" % total_size_kb)
        if total_size_kb > max_folder_size:
            out.error("The size of your recipe folder ({} KB) is larger than the maximum allowed"
                      " size ({}KB).".format(total_size_kb, max_folder_size))

    @run_test("KB-H023", output)
    def test(out):
        for attr_it in ["exports", "exports_sources"]:
            exports = getattr(conanfile, attr_it, None)
            out.info("exports: {}".format(exports))
            if exports is None:
                continue
            exports = [exports] if isinstance(exports, str) else exports
            for exports_it in exports:
                for license_it in ["copying", "license", "copyright"]:
                    if license_it in exports_it.lower():
                        out.error("This recipe is exporting a license file. "
                                  "Remove %s from `%s`" % (exports_it, attr_it))

    @run_test("KB-H024", output)
    def test(out):
        dir_path = os.path.dirname(conanfile_path)
        test_package_path = os.path.join(dir_path, "test_package")
        if not os.path.exists(test_package_path):
            out.error("There is no 'test_package' for this recipe")
        elif not os.path.exists(os.path.join(test_package_path, "conanfile.py")):
            out.error("There is no 'conanfile.py' in 'test_package' folder")

    @run_test("KB-H025", output)
    def test(out):
        def _search_for_metaline(from_line, to_line, lines):
            for index in range(from_line,to_line):
                line_number = index + 1
                if "# -*- coding:" in lines[index] or \
                   "# coding=" in lines[index]:
                    out.error("PEP 263 (encoding) is not allowed in the conanfile. " \
                              "Remove the line {}".format(line_number))
                if "#!" in lines[index]:
                    out.error("Shebang (#!) detected in your recipe. " \
                              "Remove the line {}".format(line_number))
                if "# vim:" in lines[index]:
                    out.error("vim editor configuration detected in your recipe. " \
                              "Remove the line {}".format(line_number))

        lines = conanfile_content.splitlines()
        first_lines_range = 5 if len(lines) > 5 else len(lines)
        _search_for_metaline(0, first_lines_range, lines)

        last_lines_range = len(lines) -3 if len(lines) > 8 else len(lines)
        _search_for_metaline(last_lines_range, len(lines), lines)

    @run_test("KB-H027", output)
    def test(out):
        url = getattr(conanfile, "url", None)
        if url and not url.startswith("https://github.com/conan-io/conan-center-index"):
            out.error("The attribute 'url' should point to: " \
                      "https://github.com/conan-io/conan-center-index")

    @run_test("KB-H028", output)
    def test(out):
        def _find_cmake_minimum(folder):
            for (root, _, filenames) in os.walk(folder):
                for filename in filenames:
                    if filename.lower().startswith("cmake") and \
                       (filename.endswith(".txt") or filename.endswith(".cmake")) and \
                       os.path.join("test_package", "build") not in root:
                        cmake_path = os.path.join(root, filename)
                        cmake_content = tools.load(cmake_path).lower()
                        for line in cmake_content.splitlines():
                            if line.startswith("#") or re.search(r"^\s+#", line) or len(line.strip()) == 0:
                                continue
                            elif "cmake_minimum_required(version" in line or \
                                 "cmake_minimum_required (version" in line:
                                break
                            else:
                                file_path = os.path.join(os.path.relpath(root), filename)
                                out.error("The CMake file '%s' must contain a minimum version " \
                                          "declared at the beginning (e.g. cmake_minimum_required(VERSION 3.1.2))" %
                                          file_path)

        dir_path = os.path.dirname(conanfile_path)
        _find_cmake_minimum(dir_path)

    @run_test("KB-H029", output)
    def test(out):
        test_package_path = os.path.join(export_folder_path, "test_package")
        if not os.path.exists(os.path.join(test_package_path, "conanfile.py")):
            return

        test_package_conanfile = tools.load(os.path.join(test_package_path, "conanfile.py"))
        if "RunEnvironment" in test_package_conanfile and \
           not re.search(r"self\.run\(.*, run_environment=True\)", test_package_conanfile):
            out.error("The 'RunEnvironment()' build helper is no longer needed. "
                      "It has been integrated into the self.run(..., run_environment=True)")

    @run_test("KB-H032", output)
    def test(out):
        if conanfile.name in ["libusb"]:
            out.info("'{}' is part of the allowlist.".format(conanfile.name))
            return
        if "def system_requirements" in conanfile_content and \
           "SystemPackageTool" in conanfile_content:
            import re
            match = re.search(r'(\S+)\s?=\s?SystemPackageTool', conanfile_content)
            if ("SystemPackageTool().install" in conanfile_content) or \
               (match and "{}.install".format(match.group(1)) in conanfile_content):
                out.error("The method 'SystemPackageTool.install' is not allowed in the recipe.")

    @run_test("KB-H030", output)
    def test(out):
        conandata_path = os.path.join(export_folder_path, "conandata.yml")
        version = conanfile.version
        allowed_first_level = ["sources", "patches"]
        allowed_sources = ["url", "sha256", "sha1", "md5"]
        allowed_patches = ["patch_file", "base_path", "url", "sha256", "sha1", "md5"]

        def _not_allowed_entries(info, allowed_entries):
            not_allowed = []
            fields = info if isinstance(info, list) else [info]
            for field in fields:
                if isinstance(field, dict):
                    return _not_allowed_entries(list(field.keys()), allowed_entries)
                else:
                    if field not in allowed_entries:
                        not_allowed.append(field)
            return not_allowed

        if os.path.exists(conandata_path):
            conandata = tools.load(conandata_path)
            conandata_yml = yaml.safe_load(conandata)
            if not conandata_yml:
                return
            entries = _not_allowed_entries(list(conandata_yml.keys()), allowed_first_level)
            if entries:
                out.error("First level entries %s not allowed. Use only first level entries %s in "
                          "conandata.yml" % (entries, allowed_first_level))

            for entry in conandata_yml:

                if entry in ['sources', 'patches']:
                    versions = conandata_yml[entry].keys()
                    if any([not isinstance(it, str) for it in versions]):
                        out.error("Versions in conandata.yml should be strings. Add quotes around the numbers")

                if version not in conandata_yml[entry]:
                    continue
                for element in conandata_yml[entry][version]:
                    if entry == "patches":
                        entries = _not_allowed_entries(element, allowed_patches)
                        if entries:
                            out.error("Additional entries %s not allowed in 'patches':'%s' of "
                                      "conandata.yml" % (entries, version))
                            return
                    if entry == "sources":
                        entries = _not_allowed_entries(element, allowed_sources)
                        if entries:
                            out.error("Additional entry %s not allowed in 'sources':'%s' of "
                                      "conandata.yml" % (entries, version))
                            return

    @run_test("KB-H034", output)
    def test(out):
        test_package_path = os.path.join(export_folder_path, "test_package")
        if not os.path.exists(os.path.join(test_package_path, "conanfile.py")):
            return

        test_package_conanfile = tools.load(os.path.join(test_package_path, "conanfile.py"))
        if "def imports" in test_package_conanfile:
            out.error("The method `imports` is not allowed in test_package/conanfile.py")

    @run_test("KB-H037", output)
    def test(out):
        author = getattr(conanfile, "author", None)
        if author:
            if isinstance(author, str):
                author = '"%s"' % author
            out.error("Conanfile should not contain author. Remove 'author = {}'".format(author))

    @run_test("KB-H040", output)
    def test(out):
        if "self.cpp_info.name =" in conanfile_content:
            out.error("CCI uses the name of the package for cmake generator."
                      " Use 'cpp_info.names' instead.")

        for generator in ["cmake", "cmake_multi"]:
            if "self.cpp_info.names['{}']".format(generator) in conanfile_content or \
               'self.cpp_info.names["{}"]'.format(generator) in conanfile_content:
                out.error("CCI uses the name of the package for {0} generator. "
                          "Conanfile should not contain 'self.cpp_info.names['{0}']'. "
                          " Use 'cmake_find_package' and 'cmake_find_package_multi' instead.".format(generator))

<<<<<<< HEAD
    @run_test("KB-H041", output)
    def test(out):
        checked_fileexts = ".c", ".cc", ".cpp", ".cxx", ".h", ".hxx", ".hpp", \
                           ".py", ".txt", ".yml", ".cmake", ".xml", ".patch", ".md"

        files_noext = "Makefile", "GNUMakefile"

        def _check_final_newline(path):
            try:
                last_char = tools.load(path)[-1]
            except (OSError, IndexError):
                return  # File is empty ==> ignore
            if last_char not in ("\n", "\r"):
                out.error("File '{}' does not end with an endline".format(path))

        for root, _, filenames in os.walk(export_folder_path):
            for filename in filenames:
                _, fileext = os.path.splitext(filename)
                if filename in files_noext or fileext.lower() in checked_fileexts:
                    _check_final_newline(os.path.join(root, filename))

        config_yml = os.path.join(export_folder_path, os.path.pardir, "config.yml")
        if os.path.isfile(config_yml):
            _check_final_newline(config_yml)
=======
    @run_test("KB-H044", output)
    def test(out):
        for forbidden in ["self.requires.add", "self.build_requires.add"]:
            if forbidden in conanfile_content:
                out.error("The method '{}()' is not allowed. Use '{}()' instead."
                          .format(forbidden, forbidden.replace(".add", "")))

    @run_test("KB-H045", output)
    def test(out):
        if "self.options.remove" in conanfile_content:
            out.error("Found 'self.options.remove'. Replace it by 'del self.options.<opt>'.")
>>>>>>> 579f25e7


@raise_if_error_output
def post_export(output, conanfile, conanfile_path, reference, **kwargs):
    export_folder_path = os.path.dirname(conanfile_path)

    @run_test("KB-H031", output)
    def test(out):
        conandata_path = os.path.join(export_folder_path, "conandata.yml")
        version = conanfile.version

        if os.path.exists(conandata_path):
            conandata = tools.load(conandata_path)
            conandata_yml = yaml.safe_load(conandata)
            if not conandata_yml:
                return
            info = {}
            for entry in conandata_yml:
                if version not in conandata_yml[entry]:
                    continue
                info[entry] = {}
                info[entry][version] = conandata_yml[entry][version]
            out.info("Saving conandata.yml: {}".format(info))
            new_conandata_yml = yaml.safe_dump(info, default_flow_style=False)
            out.info("New conandata.yml contents: {}".format(new_conandata_yml))
            tools.save(conandata_path, new_conandata_yml)


@raise_if_error_output
def pre_source(output, conanfile, conanfile_path, **kwargs):
    conandata_source = os.path.join(os.path.dirname(conanfile_path), "conandata.yml")
    conanfile_content = tools.load(conanfile_path)

    @run_test("KB-H010", output)
    def test(out):
        if not os.path.exists(conandata_source):
            out.error("Create a file 'conandata.yml' file with the sources "
                      "to be downloaded.")

        if "def source(self):" in conanfile_content:
            invalid_content = ["git checkout master", "git checkout devel", "git checkout develop"]
            if "git clone" in conanfile_content and "git checkout" in conanfile_content:
                fixed_sources = True
                for invalid in invalid_content:
                    if invalid in conanfile_content:
                        fixed_sources = False
                        break
            else:
                fixed_sources = True
                if ('**self.conan_data["sources"]' not in conanfile_content and \
                    'tools.get' not in conanfile_content) and \
                   ('self.conan_data["sources"]' not in conanfile_content and \
                    'tools.download' not in conanfile_content):
                    fixed_sources = False

            if not fixed_sources:
                out.error("Use 'tools.get(**self.conan_data[\"sources\"][\"XXXXX\"])' "
                          "in the source() method to get the sources.")


@raise_if_error_output
def post_source(output, conanfile, conanfile_path, **kwargs):

    def _is_pure_c():
        if not _is_recipe_header_only(conanfile):
            cpp_extensions = ["cc", "c++", "cpp", "cxx", "c++m", "cppm", "cxxm", "h++", "hh", "hxx", "hpp"]
            c_extensions = ["c", "h"]
            return not _get_files_with_extensions(conanfile.source_folder, cpp_extensions) and \
                   _get_files_with_extensions(conanfile.source_folder, c_extensions)

    @run_test("KB-H011", output)
    def test(out):
        if _is_pure_c():
            conanfile_content = tools.load(conanfile_path)
            low = conanfile_content.lower()

            if conanfile.settings.get_safe("compiler") and "del self.settings.compiler.libcxx" not in low:
                out.error("Can't detect C++ source files but recipe does not remove "
                          "'self.settings.compiler.libcxx'")

    @run_test("KB-H022", output)
    def test(out):
        if _is_pure_c():
            conanfile_content = tools.load(conanfile_path)
            low = conanfile_content.lower()
            if conanfile.settings.get_safe("compiler") and "del self.settings.compiler.cppstd" not in low:
                out.error("Can't detect C++ source files but recipe does not remove "
                          "'self.settings.compiler.cppstd'")


@raise_if_error_output
def pre_build(output, conanfile, **kwargs):

    @run_test("KB-H007", output)
    def test(out):
        has_fpic = conanfile.options.get_safe("fPIC")
        if conanfile.settings.get_safe("os") == "Windows" and has_fpic:
            out.error("'fPIC' option not managed correctly. Please remove it for Windows "
                      "configurations: del self.options.fpic")
        elif has_fpic:
            out.success("OK. 'fPIC' option found and apparently well managed")
        else:
            out.info("'fPIC' option not found")

@raise_if_error_output
def post_package(output, conanfile, conanfile_path, **kwargs):
    @run_test("KB-H012", output)
    def test(out):
        licenses_folder = os.path.join(os.path.join(conanfile.package_folder, "licenses"))
        if not os.path.exists(licenses_folder):
            out.error("No 'licenses' folder found in package: %s " % conanfile.package_folder)
            return
        licenses = []
        for root, dirnames, filenames in os.walk(licenses_folder):
            for filename in filenames:
                licenses.append(filename)
        if not licenses:
            out.error("Not known valid licenses files "
                      "found at: %s\n"
                      "Files: %s" % (licenses_folder, ", ".join(licenses)))

    @run_test("KB-H013", output)
    def test(out):
        if conanfile.name in ["cmake",]:
            return
        known_folders = ["lib", "bin", "include", "res", "licenses"]
        for filename in os.listdir(conanfile.package_folder):
            if os.path.isdir(os.path.join(conanfile.package_folder, filename)):
                if filename not in known_folders:
                    out.error("Unknown folder '{}' in the package".format(filename))
            else:
                if filename not in ["conaninfo.txt", "conanmanifest.txt", "licenses"]:
                    out.error("Unknown file '{}' in the package".format(filename))
        if out.failed:
            out.info("If you are trying to package a tool put all the contents under the 'bin' "
                     "folder")

    @run_test("KB-H014", output)
    def test(out):
        # INFO: Whitelist for package names
        if conanfile.name in ["ms-gsl", "cccl"]:
            return
        if not _files_match_settings(conanfile, conanfile.package_folder, out):
            out.error("Packaged artifacts does not match the settings used: os=%s, compiler=%s"
                      % (_get_os(conanfile), conanfile.settings.get_safe("compiler")))

    @run_test("KB-H015", output)
    def test(out):
        if not _shared_files_well_managed(conanfile, conanfile.package_folder):
            out.error("Package with 'shared' option did not contains any shared artifact")

    @run_test("KB-H020", output)
    def test(out):
        if conanfile.name in ["cmake", "msys2", "strawberryperl"]:
            return
        bad_files = _get_files_following_patterns(conanfile.package_folder, ["*.pc"])
        if bad_files:
            out.error("The conan-center repository doesn't allow the packages to contain `pc` "
                      "files. The packages have to "
                      "be located using generators and the declared `cpp_info` information")
            out.error("Found files:\n{}".format("\n".join(bad_files)))

    @run_test("KB-H016", output)
    def test(out):
        if conanfile.name in ["cmake", "msys2", "strawberryperl", "pybind11"]:
            return
        bad_files = _get_files_following_patterns(conanfile.package_folder, ["Find*.cmake",
                                                                             "*Config.cmake",
                                                                             "*-config.cmake"])
        if bad_files:
            out.error("The conan-center repository doesn't allow the packages to contain CMake "
                      "find modules or config files. The packages have to "
                      "be located using generators and the declared `cpp_info` information")
            out.error("Found files:\n{}".format("\n".join(bad_files)))

    @run_test("KB-H017", output)
    def test(out):
        bad_files = _get_files_following_patterns(conanfile.package_folder, ["*.pdb"])
        if bad_files:
            out.error("The conan-center repository doesn't allow PDB files")
            out.error("Found files:\n{}".format("\n".join(bad_files)))

    @run_test("KB-H018", output)
    def test(out):
        bad_files = _get_files_following_patterns(conanfile.package_folder, ["*.la"])
        if bad_files:
            out.error("Libtool files found (*.la). Do not package *.la files "
                      "but library files (.a) ")
            out.error("Found files:\n{}".format("\n".join(bad_files)))

    @run_test("KB-H021", output)
    def test(out):
        bad_files = _get_files_following_patterns(conanfile.package_folder, ["msvcr*.dll", "msvcp*.dll", "vcruntime*.dll", "concrt*.dll"])
        if bad_files:
            out.error("The conan-center repository doesn't allow Microsoft Visual Studio runtime files.")
            out.error("Found files:\n{}".format("\n".join(bad_files)))

def post_package_info(output, conanfile, reference, **kwargs):

    @run_test("KB-H019", output)
    def test(out):
        if conanfile.name in ["cmake", "msys2", "strawberryperl"]:
            return
        bad_files = _get_files_following_patterns(conanfile.package_folder, ["*.cmake"])
        build_dirs = conanfile.cpp_info.builddirs
        files_missplaced = []

        for filename in bad_files:
            for bdir in build_dirs:
                bdir = "./{}".format(bdir)
                # https://github.com/conan-io/conan/issues/5401
                if bdir == "./":
                    if os.path.dirname(filename) == ".":
                        break
                elif os.path.commonprefix([bdir, filename]) == bdir:
                    break
            else:
                files_missplaced.append(filename)

        if files_missplaced:
            out.error("The *.cmake files have to be placed in a folder declared as "
                      "`cpp_info.builddirs`. Currently folders declared: {}".format(build_dirs))
            out.error("Found files:\n{}".format("\n".join(files_missplaced)))


def _get_files_following_patterns(folder, patterns):
    ret = []
    with tools.chdir(folder):
        for (root, _, filenames) in os.walk("."):
            for filename in filenames:
                for pattern in patterns:
                    if fnmatch.fnmatch(filename, pattern):
                        ret.append(os.path.join(root, filename).replace("\\", "/"))
    return ret


def _get_files_with_extensions(folder, extensions):
    files = []
    with tools.chdir(folder):
        for (root, _, filenames) in os.walk("."):
            for filename in filenames:
                for ext in [ext for ext in extensions if ext != ""]:
                    if filename.endswith(".%s" % ext):
                        files.append(os.path.join(root, filename))
                    # Look for possible executables
                    elif ("" in extensions and "." not in filename
                          and not filename.endswith(".") and "license" not in filename.lower()):
                        files.append(os.path.join(root, filename))
    return files


def _shared_files_well_managed(conanfile, folder):
    shared_extensions = ["dll", "so", "dylib"]
    shared_name = "shared"
    options_dict = {key: value for key, value in conanfile.options.values.as_list()}
    if shared_name in options_dict.keys() and options_dict[shared_name] == "True":
        if not _get_files_with_extensions(folder, shared_extensions):
            return False
    return True


def _files_match_settings(conanfile, folder, output):
    header_extensions = ["h", "h++", "hh", "hxx", "hpp"]
    visual_extensions = ["lib", "dll", "exe", "bat"]
    mingw_extensions = ["a", "a.dll", "dll", "exe", "sh"]
    # The "" extension is allowed to look for possible executables
    linux_extensions = ["a", "so", "sh", ""]
    freebsd_extensions = ["a", "so", "sh", ""]
    macos_extensions = ["a", "dylib", ""]

    has_header = _get_files_with_extensions(folder, header_extensions)
    has_visual = _get_files_with_extensions(folder, visual_extensions)
    has_mingw = _get_files_with_extensions(folder, mingw_extensions)
    has_linux = _get_files_with_extensions(folder, linux_extensions)
    has_freebsd = _get_files_with_extensions(folder, freebsd_extensions)
    has_macos = _get_files_with_extensions(folder, macos_extensions)
    os = _get_os(conanfile)

    if not has_header and not has_visual and not has_mingw and not has_linux and not has_freebsd and not has_macos:
        output.error("Empty package")
        return False
    if _is_recipe_header_only(conanfile):
        if not has_header and (has_visual or has_mingw or has_linux or has_macos):
            output.error("Package for Header Only does not contain artifacts with these extensions: "
                         "%s" % header_extensions)
            return False
        else:
            return True
    if os == "Windows":
        if conanfile.settings.get_safe("compiler") == "Visual Studio":
            if not has_visual:
                output.error("Package for Visual Studio does not contain artifacts with these "
                             "extensions: %s" % visual_extensions)
            return has_visual
        elif conanfile.settings.get_safe("compiler") == "gcc":
            if not has_mingw:
                output.error("Package for MinGW does not contain artifacts with these extensions: "
                             "%s" % mingw_extensions)
            return has_mingw
        else:
            return has_visual or has_mingw
    if os == "Linux":
        if not has_linux:
            output.error("Package for Linux does not contain artifacts with these extensions: "
                         "%s" % linux_extensions)
        return has_linux
    if os == "FreeBSD":
        if not has_freebsd:
            output.error("Package for FreeBSD does not contain artifacts with these extensions: "
                         "%s" % freebsd_extensions)
        return has_freebsd
    if os == "Macos":
        if not has_macos:
            output.error("Package for Macos does not contain artifacts with these extensions: "
                         "%s" % macos_extensions)
        return has_macos
    if os is None:
        if not has_header and (has_visual or has_mingw or has_linux or has_freebsd or has_macos):
            output.error("Package for Header Only does not contain artifacts with these extensions: "
                         "%s" % header_extensions)
            return False
        else:
            return True

    output.error("OS %s might not be supported" % os)
    return False


def _is_recipe_header_only(conanfile):
    without_settings = not bool(_get_settings(conanfile))
    package_id_method = getattr(conanfile, "package_id")
    header_only_id = "self.info.header_only()" in inspect.getsource(package_id_method)
    return header_only_id or without_settings


def _get_settings(conanfile):
    settings = getattr(conanfile, "settings")
    if isinstance(settings, Settings):
        return None if not settings.values.fields else settings
    else:
        return settings


def _get_os(conanfile):
    settings = _get_settings(conanfile)
    if not settings:
        return None
    return settings.get_safe("os") or settings.get_safe("os_build")<|MERGE_RESOLUTION|>--- conflicted
+++ resolved
@@ -43,12 +43,9 @@
              "KB-H034": "TEST PACKAGE - NO IMPORTS()",
              "KB-H037": "NO AUTHOR",
              "KB-H040": "NO TARGET NAME",
-<<<<<<< HEAD
              "KB-H041": "NO FINAL ENDLINE",
-=======
              "KB-H044": "NO REQUIRES.ADD()",
              "KB-H045": "DELETE OPTIONS",
->>>>>>> 579f25e7
             }
 
 
@@ -390,8 +387,6 @@
                 out.error("CCI uses the name of the package for {0} generator. "
                           "Conanfile should not contain 'self.cpp_info.names['{0}']'. "
                           " Use 'cmake_find_package' and 'cmake_find_package_multi' instead.".format(generator))
-
-<<<<<<< HEAD
     @run_test("KB-H041", output)
     def test(out):
         checked_fileexts = ".c", ".cc", ".cpp", ".cxx", ".h", ".hxx", ".hpp", \
@@ -416,7 +411,6 @@
         config_yml = os.path.join(export_folder_path, os.path.pardir, "config.yml")
         if os.path.isfile(config_yml):
             _check_final_newline(config_yml)
-=======
     @run_test("KB-H044", output)
     def test(out):
         for forbidden in ["self.requires.add", "self.build_requires.add"]:
@@ -428,7 +422,6 @@
     def test(out):
         if "self.options.remove" in conanfile_content:
             out.error("Found 'self.options.remove'. Replace it by 'del self.options.<opt>'.")
->>>>>>> 579f25e7
 
 
 @raise_if_error_output
