--- conflicted
+++ resolved
@@ -36,12 +36,9 @@
              "KB-H027": "CONAN CENTER INDEX URL",
              "KB-H028": "CMAKE MINIMUM VERSION",
              "KB-H029": "TEST PACKAGE - RUN ENVIRONMENT",
-<<<<<<< HEAD
-             "KB-H031": "SYSTEM REQUIREMENTS"}
-=======
              "KB-H030": "CONANDATA.YML FORMAT",
-             "KB-H031": "CONANDATA.YML REDUCE"}
->>>>>>> 069faa02
+             "KB-H031": "CONANDATA.YML REDUCE",
+             "KB-H032": "SYSTEM REQUIREMENTS"}
 
 
 class _HooksOutputErrorCollector(object):
@@ -276,8 +273,7 @@
             out.error("The 'RunEnvironment()' build helper is no longer needed. "
                       "It has been integrated into the self.run(..., run_environment=True)")
 
-<<<<<<< HEAD
-    @run_test("KB-H031", output)
+    @run_test("KB-H032", output)
     def test(out):
         if "def system_requirements" in conanfile_content and \
            "SystemPackageTool" in conanfile_content:
@@ -286,7 +282,7 @@
             if ("SystemPackageTool().install" in conanfile_content) or \
                (match and "{}.install".format(match.group(1)) in conanfile_content):
                 out.error("The method 'SystemPackageTool.install' is not allowed in the recipe.")
-=======
+
     @run_test("KB-H030", output)
     def test(out):
         conandata_path = os.path.join(export_folder_path, "conandata.yml")
@@ -356,7 +352,6 @@
                 info[entry][version] = conandata_yml[entry][version]
             new_conandata_yml = yaml.safe_dump(info)
             tools.save(conandata_path, new_conandata_yml)
->>>>>>> 069faa02
 
 
 @raise_if_error_output
