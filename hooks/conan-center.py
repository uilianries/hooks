--- conflicted
+++ resolved
@@ -49,16 +49,12 @@
              "KB-H046": "CMAKE VERBOSE MAKEFILE",
              "KB-H047": "NO ASCII CHARACTERS",
              "KB-H048": "CMAKE VERSION REQUIRED",
-<<<<<<< HEAD
-             "KB-H049": "INVALID SYMLINKS",
-            }
-=======
              "KB-H049": "CMAKE WINDOWS EXPORT ALL SYMBOLS",
              "KB-H050": "DEFAULT SHARED OPTION VALUE",
              "KB-H051": "DEFAULT OPTIONS AS DICTIONARY",
-             "KB-H052": "CONFIG.YML HAS NEW VERSION"
+             "KB-H052": "CONFIG.YML HAS NEW VERSION",
+             "KB-H053": "INVALID SYMLINKS",
              }
->>>>>>> ef302aa1
 
 
 class _HooksOutputErrorCollector(object):
@@ -772,8 +768,7 @@
             out.error("The conan-center repository doesn't allow Microsoft Visual Studio runtime files.")
             out.error("Found files:\n{}".format("\n".join(bad_files)))
 
-<<<<<<< HEAD
-    @run_test("KB-H049", output)
+    @run_test("KB-H053", output)
     def test(out):
         """ Check that all symlinks are contained inside the package """
         try:
@@ -784,8 +779,6 @@
             out.error("There are symlinks in the package pointing outside the package_folder."
                       " You can use 'tools.fix_symlinks(self)' to fix some of these symlinks.")
 
-=======
->>>>>>> ef302aa1
 
 def post_package_info(output, conanfile, reference, **kwargs):
 
