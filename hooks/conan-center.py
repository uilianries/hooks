--- conflicted
+++ resolved
@@ -43,11 +43,8 @@
              "KB-H032": "SYSTEM REQUIREMENTS",
              "KB-H034": "TEST PACKAGE - NO IMPORTS()",
              "KB-H037": "NO AUTHOR",
-<<<<<<< HEAD
              "KB-H038": "ASCII SUPPORT",
-=======
              "KB-H040": "NO TARGET NAME",
->>>>>>> d9e6839a
             }
 
 
@@ -365,7 +362,6 @@
                 author = '"%s"' % author
             out.error("Conanfile should not contain author. Remove 'author = {}'".format(author))
 
-<<<<<<< HEAD
     @run_test("KB-H038", output)
     def test(out):
         try:
@@ -377,7 +373,6 @@
             out.error("This conanfile contains a non-ascii character at position ({}) "
                      "and is not compatible with Python 2".format(error.start))
 
-=======
     @run_test("KB-H040", output)
     def test(out):
         if "self.cpp_info.name =" in conanfile_content:
@@ -390,7 +385,6 @@
                 out.error("CCI uses the name of the package for {0} generator. "
                           "Conanfile should not contain 'self.cpp_info.names['{0}']'. "
                           " Use 'cmake_find_package' and 'cmake_find_package_multi' instead.".format(generator))
->>>>>>> d9e6839a
 
 @raise_if_error_output
 def post_export(output, conanfile, conanfile_path, reference, **kwargs):
