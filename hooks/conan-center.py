import fnmatch
import inspect
import re
import os
from logging import WARNING, ERROR, INFO, DEBUG, NOTSET

from conans import tools, Settings

kb_errors = {"KB-H001": "DEPRECATED GLOBAL CPPSTD",
             "KB-H002": "REFERENCE LOWERCASE",
             "KB-H003": "RECIPE METADATA",
             "KB-H005": "HEADER_ONLY, NO COPY SOURCE",
             "KB-H006": "FPIC OPTION",
             "KB-H007": "FPIC MANAGEMENT",
             "KB-H008": "VERSION RANGES",
             "KB-H009": "RECIPE FOLDER SIZE",
             "KB-H010": "IMMUTABLE SOURCES",
             "KB-H011": "LIBCXX MANAGEMENT",
             "KB-H012": "PACKAGE LICENSE",
             "KB-H013": "DEFAULT PACKAGE LAYOUT",
             "KB-H014": "MATCHING CONFIGURATION",
             "KB-H015": "SHARED ARTIFACTS",
             "KB-H016": "CMAKE-MODULES-CONFIG-FILES",
             "KB-H017": "PDB FILES NOT ALLOWED",
             "KB-H018": "LIBTOOL FILES PRESENCE",
             "KB-H019": "CMAKE FILE NOT IN BUILD FOLDERS",
             "KB-H020": "PC-FILES",
             "KB-H021": "MS RUNTIME FILES",
             "KB-H022": "CPPSTD MANAGEMENT",
             "KB-H023": "EXPORT LICENSE",
             "KB-H024": "TEST PACKAGE FOLDER",
             "KB-H027": "CONAN CENTER INDEX URL",
             "KB-H029": "TEST PACKAGE - RUN ENVIRONMENT"}


class _HooksOutputErrorCollector(object):

    def __init__(self, output, kb_id=None):
        self._output = output
        self._error = False
        self._test_name = kb_errors[kb_id] if kb_id else ""
        self.kb_id = kb_id
        if self.kb_id:
            self.kb_url = kb_url(self.kb_id)
        self._error_level = int(os.getenv("CONAN_HOOK_ERROR_LEVEL", str(NOTSET)))

    def _get_message(self, message):
        if self._test_name:
            name = "{} ({})".format(self._test_name, self.kb_id) if self.kb_id else self._test_name
            return "[{}] {}".format(name, message)
        else:
            return message

    def success(self, message):
        self._output.success(self._get_message(message))

    def debug(self, message):
        if self._error_level and self._error_level <= DEBUG:
            self._error = True
        self._output.debug(self._get_message(message))

    def info(self, message):
        if self._error_level and self._error_level <= INFO:
            self._error = True
        self._output.info(self._get_message(message))

    def warn(self, message):
        if self._error_level and self._error_level <= WARNING:
            self._error = True
        self._output.warn(self._get_message(message))

    def error(self, message):
        self._error = True
        url_str = '({})'.format(self.kb_url) if self.kb_id else ""
        self._output.error(self._get_message(message) + " " + url_str)

    @property
    def failed(self):
        return self._error

    def raise_if_error(self):
        if self._error and self._error_level and self._error_level <= ERROR:
            raise Exception("Some checks failed running the hook, check the output")


def raise_if_error_output(func):
    def wrapper(output, *args, **kwargs):
        output = _HooksOutputErrorCollector(output)
        ret = func(output, *args, **kwargs)
        output.raise_if_error()
        return ret

    return wrapper


def kb_url(kb_id):
    return "https://github.com/conan-io/conan-center-index/wiki/Error-Knowledge-Base#{}".format(kb_id)


def run_test(kb_id, output):
    def tmp(func):
        out = _HooksOutputErrorCollector(output, kb_id)
        ret = func(out)
        if not out.failed:
            out.success("OK")
        return ret

    return tmp


@raise_if_error_output
def pre_export(output, conanfile, conanfile_path, reference, **kwargs):
    conanfile_content = tools.load(conanfile_path)
    settings = _get_settings(conanfile)
    header_only = _is_recipe_header_only(conanfile)
    installer = settings is not None and "os_build" in settings and "arch_build" in settings

    @run_test("KB-H001", output)
    def test(out):
        if settings and "cppstd" in settings:
            out.error("The 'cppstd' setting is deprecated. Use the 'compiler.cppstd' "
                      "subsetting instead")

    @run_test("KB-H002", output)
    def test(out):
        if reference.name != reference.name.lower():
            out.error("The library name has to be lowercase")
        if reference.version != reference.version.lower():
            out.error("The library version has to be lowercase")

    @run_test("KB-H003", output)
    def test(out):
        def _message_attr(attributes, out_method):
            for field in attributes:
                field_value = getattr(conanfile, field, None)
                if not field_value:
                    out_method("Conanfile doesn't have '%s' attribute. " % field)

        _message_attr(["url", "license", "description", "homepage"], out.error)
        _message_attr(["topics"], out.warn)

    @run_test("KB-H005", output)
    def test(out):
        no_copy_source = getattr(conanfile, "no_copy_source", None)
        if not settings and header_only and not no_copy_source:
            out.warn("This recipe is a header only library as it does not declare "
                     "'settings'. Please include 'no_copy_source' to avoid unnecessary copy steps")

    @run_test("KB-H006", output)
    def test(out):
        options = getattr(conanfile, "options", None)
        if settings and options and not header_only and "fPIC" not in options and not installer:
            out.warn("This recipe does not include an 'fPIC' option. Make sure you are using the "
                     "right casing")

    @run_test("KB-H008", output)
    def test(out):
        # This regex takes advantage that a conan reference is always a string
        vrange_match = re.compile(r'.*[\'"][a-zA-Z0-9_+.-]+\/\[.+\]@[a-zA-Z0-9_+.\/-]+[\'"].*')
        for num, line in enumerate(conanfile_content.splitlines(), 1):
            if vrange_match.match(line):
                out.error("Possible use of version ranges, line %s:\n %s" % (num, line))

    @run_test("KB-H009", output)
    def test(out):
        max_folder_size = int(os.getenv("CONAN_MAX_RECIPE_FOLDER_SIZE_KB", 256))
        dir_path = os.path.dirname(conanfile_path)
        total_size = 0
        for path, dirs, files in os.walk(dir_path):
            dirs[:] = [d for d in dirs if
                       d not in [".conan"]]  # Discard the generated .conan directory
            if os.path.relpath(path, dir_path).replace("\\", "/").startswith("test_package/build"):
                # Discard any file in temp builds
                continue
            for files_it in files:
                file_path = os.path.join(path, files_it)
                total_size += os.path.getsize(file_path)

        total_size_kb = total_size / 1024
        out.success("Total recipe size: %s KB" % total_size_kb)
        if total_size_kb > max_folder_size:
            out.error("The size of your recipe folder ({} KB) is larger than the maximum allowed"
                      " size ({}KB).".format(total_size_kb, max_folder_size))

<<<<<<< HEAD
    @run_test("KB-H024", output)
    def test(out):
        dir_path = os.path.dirname(conanfile_path)
        test_package_path = os.path.join(dir_path, "test_package")
        if not os.path.exists(test_package_path):
            out.error("There is no `test_package` for this recipe")
        elif not os.path.exists(os.path.join(test_package_path, "conanfile.py")):
            out.error("There is no `conanfile.py` in `test_package` folder")

    @run_test("KB-H027", output)
    def test(out):
        url = getattr(conanfile, "url", None)
        if url and not url.startswith("https://github.com/conan-io/conan-center-index"):
            out.error("The attribute 'url' should point to: "
                      "https://github.com/conan-io/conan-center-index")

    @run_test("KB-H029", output)
    def test(out):
        dir_path = os.path.dirname(conanfile_path)
        test_package_path = os.path.join(dir_path, "test_package")
        if not os.path.exists(os.path.join(test_package_path, "conanfile.py")):
            return

        test_package_conanfile = tools.load(os.path.join(test_package_path, "conanfile.py"))
        if "RunEnvironment" in test_package_conanfile:
            out.error("The 'RunEnvironment()' build helper is no longer needed. "
                      "It has been integrated into the self.run(..., run_environment=True)")

=======
>>>>>>> ad86ecbb
    @run_test("KB-H023", output)
    def test(out):
        for attr_it in ["exports", "exports_sources"]:
            exports = getattr(conanfile, attr_it, None)
            out.info("exports: {}".format(exports))
            if exports is None:
                continue
            exports = [exports] if isinstance(exports, str) else exports
            for exports_it in exports:
                for license_it in ["copying", "license", "copyright"]:
                    if license_it in exports_it.lower():
                        out.error("This recipe is exporting a license file. "
                                  "Remove %s from `%s`" % (exports_it, attr_it))

    @run_test("KB-H024", output)
    def test(out):
        dir_path = os.path.dirname(conanfile_path)
        test_package_path = os.path.join(dir_path, "test_package")
        if not os.path.exists(test_package_path):
            out.error("There is no `test_package` for this recipe")
        elif not os.path.exists(os.path.join(test_package_path, "conanfile.py")):
            out.error("There is no `conanfile.py` in `test_package` folder")

    @run_test("KB-H027", output)
    def test(out):
        url = getattr(conanfile, "url", None)
        if url and not url.startswith("https://github.com/conan-io/conan-center-index"):
            out.error("The attribute 'url' should point to: " \
                      "https://github.com/conan-io/conan-center-index")

    @run_test("KB-H029", output)
    def test(out):
        dir_path = os.path.dirname(conanfile_path)
        test_package_path = os.path.join(dir_path, "test_package")
        if not os.path.exists(os.path.join(test_package_path, "conanfile.py")):
            return

        test_package_conanfile = tools.load(os.path.join(test_package_path, "conanfile.py"))
        if "RunEnvironment" in test_package_conanfile:
            out.error("The `RunEnvironment` is no longer needed. " \
                      "It has been integrated into the self.run(..., run_environment=True)")


@raise_if_error_output
def pre_source(output, conanfile, conanfile_path, **kwargs):
    conandata_source = os.path.join(os.path.dirname(conanfile_path), "conandata.yml")
    conanfile_content = tools.load(conanfile_path)

    @run_test("KB-H010", output)
    def test(out):
        if not os.path.exists(conandata_source):
            out.error("Create a file 'conandata.yml' file with the sources "
                      "to be downloaded.")

        if "def source(self):" in conanfile_content:
            needed_content = ['**self.conan_data["sources"]']
            invalid_content = ["git checkout master", "git checkout devel", "git checkout develop"]
            if "git clone" in conanfile_content and "git checkout" in conanfile_content:
                fixed_sources = True
                for invalid in invalid_content:
                    if invalid in conanfile_content:
                        fixed_sources = False
                        break
            else:
                fixed_sources = True
                for valid in needed_content:
                    if valid not in conanfile_content:
                        fixed_sources = False
                        break

            if not fixed_sources:
                out.error("Use 'tools.get(**self.conan_data[\"sources\"][\"XXXXX\"])' "
                          "in the source() method to get the sources.")


@raise_if_error_output
def post_source(output, conanfile, conanfile_path, **kwargs):

    def _is_pure_c():
        if not _is_recipe_header_only(conanfile):
            cpp_extensions = ["cc", "cpp", "cxx", "c++m", "cppm", "cxxm", "h++", "hh", "hxx", "hpp"]
            c_extensions = ["c", "h"]
            return not _get_files_with_extensions(conanfile.source_folder, cpp_extensions) and \
                   _get_files_with_extensions(conanfile.source_folder, c_extensions)

    @run_test("KB-H011", output)
    def test(out):
        if _is_pure_c():
            conanfile_content = tools.load(conanfile_path)
            low = conanfile_content.lower()

            if "del self.settings.compiler.libcxx" not in low:
                out.error("Can't detect C++ source files but recipe does not remove "
                          "'self.settings.compiler.libcxx'")

    @run_test("KB-H022", output)
    def test(out):
        if _is_pure_c():
            conanfile_content = tools.load(conanfile_path)
            low = conanfile_content.lower()
            if "del self.settings.compiler.cppstd" not in low:
                out.error("Can't detect C++ source files but recipe does not remove "
                          "'self.settings.compiler.cppstd'")


@raise_if_error_output
def pre_build(output, conanfile, **kwargs):

    @run_test("KB-H007", output)
    def test(out):
        has_fpic = conanfile.options.get_safe("fPIC")
        if conanfile.settings.get_safe("os") == "Windows" and has_fpic:
            out.error("'fPIC' option not managed correctly. Please remove it for Windows "
                      "configurations: del self.options.fpic")
        elif has_fpic:
            out.success("OK. 'fPIC' option found and apparently well managed")
        else:
            out.info("'fPIC' option not found")

@raise_if_error_output
def post_package(output, conanfile, conanfile_path, **kwargs):
    @run_test("KB-H012", output)
    def test(out):
        licenses_folder = os.path.join(os.path.join(conanfile.package_folder, "licenses"))
        if not os.path.exists(licenses_folder):
            out.error("No 'licenses' folder found in package: %s " % conanfile.package_folder)
            return
        licenses = []
        for root, dirnames, filenames in os.walk(licenses_folder):
            for filename in filenames:
                licenses.append(filename)
        if not licenses:
            out.error("Not known valid licenses files "
                      "found at: %s\n"
                      "Files: %s" % (licenses_folder, ", ".join(licenses)))

    @run_test("KB-H013", output)
    def test(out):
        known_folders = ["lib", "bin", "include", "res", "licenses"]
        for filename in os.listdir(conanfile.package_folder):
            if os.path.isdir(os.path.join(conanfile.package_folder, filename)):
                if filename not in known_folders:
                    out.error("Unknown folder '{}' in the package".format(filename))
            else:
                if filename not in ["conaninfo.txt", "conanmanifest.txt", "licenses"]:
                    out.error("Unknown file '{}' in the package".format(filename))
        if out.failed:
            out.info("If you are trying to package a tool put all the contents under the 'bin' "
                     "folder")

    @run_test("KB-H014", output)
    def test(out):
        if conanfile.name in ["ms-gsl"]:
            return
        if not _files_match_settings(conanfile, conanfile.package_folder, out):
            out.error("Packaged artifacts does not match the settings used: os=%s, compiler=%s"
                      % (_get_os(conanfile), conanfile.settings.get_safe("compiler")))

    @run_test("KB-H015", output)
    def test(out):
        if not _shared_files_well_managed(conanfile, conanfile.package_folder):
            out.error("Package with 'shared' option did not contains any shared artifact")

    @run_test("KB-H020", output)
    def test(out):
        if conanfile.name in ["cmake", "msys2", "strawberryperl"]:
            return
        bad_files = _get_files_following_patterns(conanfile.package_folder, ["*.pc"])
        if bad_files:
            out.error("The conan-center repository doesn't allow the packages to contain `pc` "
                      "files. The packages have to "
                      "be located using generators and the declared `cpp_info` information")
            out.error("Found files:\n{}".format("\n".join(bad_files)))

    @run_test("KB-H016", output)
    def test(out):
        if conanfile.name in ["cmake", "msys2", "strawberryperl"]:
            return
        bad_files = _get_files_following_patterns(conanfile.package_folder, ["Find*.cmake",
                                                                             "*Config.cmake",
                                                                             "*-config.cmake"])
        if bad_files:
            out.error("The conan-center repository doesn't allow the packages to contain CMake "
                      "find modules or config files. The packages have to "
                      "be located using generators and the declared `cpp_info` information")
            out.error("Found files:\n{}".format("\n".join(bad_files)))

    @run_test("KB-H017", output)
    def test(out):
        bad_files = _get_files_following_patterns(conanfile.package_folder, ["*.pdb"])
        if bad_files:
            out.error("The conan-center repository doesn't allow PDB files")
            out.error("Found files:\n{}".format("\n".join(bad_files)))

    @run_test("KB-H018", output)
    def test(out):
        bad_files = _get_files_following_patterns(conanfile.package_folder, ["*.la"])
        if bad_files:
            out.error("Libtool files found (*.la). Do not package *.la files "
                      "but library files (.a) ")
            out.error("Found files:\n{}".format("\n".join(bad_files)))

    @run_test("KB-H021", output)
    def test(out):
        bad_files = _get_files_following_patterns(conanfile.package_folder, ["msvcr*.dll", "msvcp*.dll", "vcruntime*.dll", "concrt*.dll"])
        if bad_files:
            out.error("The conan-center repository doesn't allow Microsoft Visual Studio runtime files.")
            out.error("Found files:\n{}".format("\n".join(bad_files)))

def post_package_info(output, conanfile, reference, **kwargs):

    @run_test("KB-H019", output)
    def test(out):
        if conanfile.name in ["cmake", "msys2", "strawberryperl"]:
            return
        bad_files = _get_files_following_patterns(conanfile.package_folder, ["*.cmake"])
        build_dirs = conanfile.cpp_info.builddirs
        files_missplaced = []

        for filename in bad_files:
            for bdir in build_dirs:
                bdir = "./{}".format(bdir)
                # https://github.com/conan-io/conan/issues/5401
                if bdir == "./":
                    if os.path.dirname(filename) == ".":
                        break
                elif os.path.commonprefix([bdir, filename]) == bdir:
                    break
            else:
                files_missplaced.append(filename)

        if files_missplaced:
            out.error("The *.cmake files have to be placed in a folder declared as "
                      "`cpp_info.builddirs`. Currently folders declared: {}".format(build_dirs))
            out.error("Found files:\n{}".format("\n".join(files_missplaced)))


def _get_files_following_patterns(folder, patterns):
    ret = []
    with tools.chdir(folder):
        for (root, _, filenames) in os.walk("."):
            for filename in filenames:
                for pattern in patterns:
                    if fnmatch.fnmatch(filename, pattern):
                        ret.append(os.path.join(root, filename).replace("\\", "/"))
    return ret


def _get_files_with_extensions(folder, extensions):
    files = []
    with tools.chdir(folder):
        for (root, _, filenames) in os.walk("."):
            for filename in filenames:
                for ext in [ext for ext in extensions if ext != ""]:
                    if filename.endswith(".%s" % ext):
                        files.append(os.path.join(root, filename))
                    # Look for possible executables
                    elif ("" in extensions and "." not in filename
                          and not filename.endswith(".") and "license" not in filename.lower()):
                        files.append(os.path.join(root, filename))
    return files


def _shared_files_well_managed(conanfile, folder):
    shared_extensions = ["dll", "so", "dylib"]
    shared_name = "shared"
    options_dict = {key: value for key, value in conanfile.options.values.as_list()}
    if shared_name in options_dict.keys() and options_dict[shared_name] == "True":
        if not _get_files_with_extensions(folder, shared_extensions):
            return False
    return True


def _files_match_settings(conanfile, folder, output):
    header_extensions = ["h", "h++", "hh", "hxx", "hpp"]
    visual_extensions = ["lib", "dll", "exe"]
    mingw_extensions = ["a", "a.dll", "dll", "exe"]
    # The "" extension is allowed to look for possible executables
    linux_extensions = ["a", "so", ""]
    macos_extensions = ["a", "dylib", ""]

    has_header = _get_files_with_extensions(folder, header_extensions)
    has_visual = _get_files_with_extensions(folder, visual_extensions)
    has_mingw = _get_files_with_extensions(folder, mingw_extensions)
    has_linux = _get_files_with_extensions(folder, linux_extensions)
    has_macos = _get_files_with_extensions(folder, macos_extensions)
    os = _get_os(conanfile)

    if not has_header and not has_visual and not has_mingw and not has_linux and not has_macos:
        output.error("Empty package")
        return False
    if _is_recipe_header_only(conanfile):
        if not has_header and (has_visual or has_mingw or has_linux or has_macos):
            output.error("Package for Header Only does not contain artifacts with these extensions: "
                         "%s" % header_extensions)
            return False
        else:
            return True
    if os == "Windows":
        if conanfile.settings.get_safe("compiler") == "Visual Studio":
            if not has_visual:
                output.error("Package for Visual Studio does not contain artifacts with these "
                             "extensions: %s" % visual_extensions)
            return has_visual
        elif conanfile.settings.get_safe("compiler") == "gcc":
            if not has_mingw:
                output.error("Package for MinGW does not contain artifacts with these extensions: "
                             "%s" % mingw_extensions)
            return has_mingw
        else:
            return has_visual or has_mingw
    if os == "Linux":
        if not has_linux:
            output.error("Package for Linux does not contain artifacts with these extensions: "
                         "%s" % linux_extensions)
        return has_linux
    if os == "Macos":
        if not has_macos:
            output.error("Package for Macos does not contain artifacts with these extensions: "
                         "%s" % macos_extensions)
        return has_macos
    if os is None:
        if not has_header and (has_visual or has_mingw or has_linux or has_macos):
            output.error("Package for Header Only does not contain artifacts with these extensions: "
                         "%s" % header_extensions)
            return False
        else:
            return True
    return False


def _is_recipe_header_only(conanfile):
    without_settings = not bool(_get_settings(conanfile))
    package_id_method = getattr(conanfile, "package_id")
    header_only_id = "self.info.header_only()" in inspect.getsource(package_id_method)
    return header_only_id or without_settings


def _get_settings(conanfile):
    settings = getattr(conanfile, "settings")
    if isinstance(settings, Settings):
        return None if not settings.values.fields else settings
    else:
        return settings


def _get_os(conanfile):
    settings = _get_settings(conanfile)
    if not settings:
        return None
    return settings.get_safe("os") or settings.get_safe("os_build")<|MERGE_RESOLUTION|>--- conflicted
+++ resolved
@@ -182,37 +182,6 @@
             out.error("The size of your recipe folder ({} KB) is larger than the maximum allowed"
                       " size ({}KB).".format(total_size_kb, max_folder_size))
 
-<<<<<<< HEAD
-    @run_test("KB-H024", output)
-    def test(out):
-        dir_path = os.path.dirname(conanfile_path)
-        test_package_path = os.path.join(dir_path, "test_package")
-        if not os.path.exists(test_package_path):
-            out.error("There is no `test_package` for this recipe")
-        elif not os.path.exists(os.path.join(test_package_path, "conanfile.py")):
-            out.error("There is no `conanfile.py` in `test_package` folder")
-
-    @run_test("KB-H027", output)
-    def test(out):
-        url = getattr(conanfile, "url", None)
-        if url and not url.startswith("https://github.com/conan-io/conan-center-index"):
-            out.error("The attribute 'url' should point to: "
-                      "https://github.com/conan-io/conan-center-index")
-
-    @run_test("KB-H029", output)
-    def test(out):
-        dir_path = os.path.dirname(conanfile_path)
-        test_package_path = os.path.join(dir_path, "test_package")
-        if not os.path.exists(os.path.join(test_package_path, "conanfile.py")):
-            return
-
-        test_package_conanfile = tools.load(os.path.join(test_package_path, "conanfile.py"))
-        if "RunEnvironment" in test_package_conanfile:
-            out.error("The 'RunEnvironment()' build helper is no longer needed. "
-                      "It has been integrated into the self.run(..., run_environment=True)")
-
-=======
->>>>>>> ad86ecbb
     @run_test("KB-H023", output)
     def test(out):
         for attr_it in ["exports", "exports_sources"]:
@@ -252,7 +221,7 @@
 
         test_package_conanfile = tools.load(os.path.join(test_package_path, "conanfile.py"))
         if "RunEnvironment" in test_package_conanfile:
-            out.error("The `RunEnvironment` is no longer needed. " \
+            out.error("The 'RunEnvironment()' build helper is no longer needed. "
                       "It has been integrated into the self.run(..., run_environment=True)")
 
 
