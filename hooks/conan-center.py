--- conflicted
+++ resolved
@@ -734,11 +734,7 @@
         if conanfile.version == "system":
             return
         # INFO: Whitelist for package names
-<<<<<<< HEAD
-        if conanfile.name in ["ms-gsl", "cccl", "gnu-config", "autoconf", "automake"]:
-=======
-        if conanfile.name in ["ms-gsl", "cccl", "poppler-data"]:
->>>>>>> 21c7b8af
+        if conanfile.name in ["ms-gsl", "cccl", "poppler-data", "gnu-config", "autoconf", "automake"]:
             return
         if not _files_match_settings(conanfile, conanfile.package_folder, out):
             out.error("Packaged artifacts does not match the settings used: os=%s, compiler=%s"
