import fnmatch
import inspect
import re
import os
from collections import defaultdict

import yaml
from logging import WARNING, ERROR, INFO, DEBUG, NOTSET

from conans import tools, Settings

kb_errors = {"KB-H001": "DEPRECATED GLOBAL CPPSTD",
             "KB-H002": "REFERENCE LOWERCASE",
             "KB-H003": "RECIPE METADATA",
             "KB-H005": "HEADER_ONLY, NO COPY SOURCE",
             "KB-H006": "FPIC OPTION",
             "KB-H007": "FPIC MANAGEMENT",
             "KB-H008": "VERSION RANGES",
             "KB-H009": "RECIPE FOLDER SIZE",
             "KB-H010": "IMMUTABLE SOURCES",
             "KB-H011": "LIBCXX MANAGEMENT",
             "KB-H012": "PACKAGE LICENSE",
             "KB-H013": "DEFAULT PACKAGE LAYOUT",
             "KB-H014": "MATCHING CONFIGURATION",
             "KB-H015": "SHARED ARTIFACTS",
             "KB-H016": "CMAKE-MODULES-CONFIG-FILES",
             "KB-H017": "PDB FILES NOT ALLOWED",
             "KB-H018": "LIBTOOL FILES PRESENCE",
             "KB-H019": "CMAKE FILE NOT IN BUILD FOLDERS",
             "KB-H020": "PC-FILES",
             "KB-H021": "MS RUNTIME FILES",
             "KB-H022": "CPPSTD MANAGEMENT",
             "KB-H023": "EXPORT LICENSE",
             "KB-H024": "TEST PACKAGE FOLDER",
             "KB-H025": "META LINES",
             "KB-H027": "CONAN CENTER INDEX URL",
             "KB-H028": "CMAKE MINIMUM VERSION",
             "KB-H029": "TEST PACKAGE - RUN ENVIRONMENT",
             "KB-H030": "CONANDATA.YML FORMAT",
             "KB-H031": "CONANDATA.YML REDUCE",
<<<<<<< HEAD
             "KB-H032": "SYSTEM REQUIREMENTS",
=======
             "KB-H037": "NO AUTHOR",
>>>>>>> cd948959
            }


class _HooksOutputErrorCollector(object):

    def __init__(self, output, kb_id=None):
        self._output = output
        self._error = False
        self._test_name = kb_errors[kb_id] if kb_id else ""
        self.kb_id = kb_id
        if self.kb_id:
            self.kb_url = kb_url(self.kb_id)
        self._error_level = int(os.getenv("CONAN_HOOK_ERROR_LEVEL", str(NOTSET)))

    def _get_message(self, message):
        if self._test_name:
            name = "{} ({})".format(self._test_name, self.kb_id) if self.kb_id else self._test_name
            return "[{}] {}".format(name, message)
        else:
            return message

    def success(self, message):
        self._output.success(self._get_message(message))

    def debug(self, message):
        if self._error_level and self._error_level <= DEBUG:
            self._error = True
        self._output.debug(self._get_message(message))

    def info(self, message):
        if self._error_level and self._error_level <= INFO:
            self._error = True
        self._output.info(self._get_message(message))

    def warn(self, message):
        if self._error_level and self._error_level <= WARNING:
            self._error = True
        self._output.warn(self._get_message(message))

    def error(self, message):
        self._error = True
        url_str = '({})'.format(self.kb_url) if self.kb_id else ""
        self._output.error(self._get_message(message) + " " + url_str)

    @property
    def failed(self):
        return self._error

    def raise_if_error(self):
        if self._error and self._error_level and self._error_level <= ERROR:
            raise Exception("Some checks failed running the hook, check the output")


def raise_if_error_output(func):
    def wrapper(output, *args, **kwargs):
        output = _HooksOutputErrorCollector(output)
        ret = func(output, *args, **kwargs)
        output.raise_if_error()
        return ret

    return wrapper


def kb_url(kb_id):
    return "https://github.com/conan-io/conan-center-index/wiki/Error-Knowledge-Base#{}".format(kb_id)


def run_test(kb_id, output):
    def tmp(func):
        out = _HooksOutputErrorCollector(output, kb_id)
        ret = func(out)
        if not out.failed:
            out.success("OK")
        return ret

    return tmp


@raise_if_error_output
def pre_export(output, conanfile, conanfile_path, reference, **kwargs):
    conanfile_content = tools.load(conanfile_path)
    export_folder_path = os.path.dirname(conanfile_path)
    settings = _get_settings(conanfile)
    header_only = _is_recipe_header_only(conanfile)
    installer = settings is not None and "os_build" in settings and "arch_build" in settings

    @run_test("KB-H001", output)
    def test(out):
        if settings and "cppstd" in settings:
            out.error("The 'cppstd' setting is deprecated. Use the 'compiler.cppstd' "
                      "subsetting instead")

    @run_test("KB-H002", output)
    def test(out):
        if reference.name != reference.name.lower():
            out.error("The library name has to be lowercase")
        if reference.version != reference.version.lower():
            out.error("The library version has to be lowercase")

    @run_test("KB-H003", output)
    def test(out):
        def _message_attr(attributes, out_method):
            for field in attributes:
                field_value = getattr(conanfile, field, None)
                if not field_value:
                    out_method("Conanfile doesn't have '%s' attribute. " % field)

        _message_attr(["url", "license", "description", "homepage"], out.error)
        _message_attr(["topics"], out.warn)

    @run_test("KB-H005", output)
    def test(out):
        no_copy_source = getattr(conanfile, "no_copy_source", None)
        if not settings and header_only and not no_copy_source:
            out.warn("This recipe is a header only library as it does not declare "
                     "'settings'. Please include 'no_copy_source' to avoid unnecessary copy steps")

    @run_test("KB-H006", output)
    def test(out):
        options = getattr(conanfile, "options", None)
        if settings and options and not header_only and "fPIC" not in options and not installer:
            out.warn("This recipe does not include an 'fPIC' option. Make sure you are using the "
                     "right casing")

    @run_test("KB-H008", output)
    def test(out):
        # This regex takes advantage that a conan reference is always a string
        vrange_match = re.compile(r'.*[\'"][a-zA-Z0-9_+.-]+\/\[.+\]@[a-zA-Z0-9_+.\/-]+[\'"].*')
        for num, line in enumerate(conanfile_content.splitlines(), 1):
            if vrange_match.match(line):
                out.error("Possible use of version ranges, line %s:\n %s" % (num, line))

    @run_test("KB-H009", output)
    def test(out):
        max_folder_size = int(os.getenv("CONAN_MAX_RECIPE_FOLDER_SIZE_KB", 256))
        dir_path = os.path.dirname(conanfile_path)
        total_size = 0
        for path, dirs, files in os.walk(dir_path):
            dirs[:] = [d for d in dirs if
                       d not in [".conan"]]  # Discard the generated .conan directory
            if os.path.relpath(path, dir_path).replace("\\", "/").startswith("test_package/build"):
                # Discard any file in temp builds
                continue
            for files_it in files:
                file_path = os.path.join(path, files_it)
                total_size += os.path.getsize(file_path)

        total_size_kb = total_size / 1024
        out.success("Total recipe size: %s KB" % total_size_kb)
        if total_size_kb > max_folder_size:
            out.error("The size of your recipe folder ({} KB) is larger than the maximum allowed"
                      " size ({}KB).".format(total_size_kb, max_folder_size))

    @run_test("KB-H023", output)
    def test(out):
        for attr_it in ["exports", "exports_sources"]:
            exports = getattr(conanfile, attr_it, None)
            out.info("exports: {}".format(exports))
            if exports is None:
                continue
            exports = [exports] if isinstance(exports, str) else exports
            for exports_it in exports:
                for license_it in ["copying", "license", "copyright"]:
                    if license_it in exports_it.lower():
                        out.error("This recipe is exporting a license file. "
                                  "Remove %s from `%s`" % (exports_it, attr_it))

    @run_test("KB-H024", output)
    def test(out):
        dir_path = os.path.dirname(conanfile_path)
        test_package_path = os.path.join(dir_path, "test_package")
        if not os.path.exists(test_package_path):
            out.error("There is no 'test_package' for this recipe")
        elif not os.path.exists(os.path.join(test_package_path, "conanfile.py")):
            out.error("There is no 'conanfile.py' in 'test_package' folder")

    @run_test("KB-H025", output)
    def test(out):
        def _search_for_metaline(from_line, to_line, lines):
            for index in range(from_line,to_line):
                line_number = index + 1
                if "# -*- coding:" in lines[index] or \
                   "# coding=" in lines[index]:
                    out.error("PEP 263 (encoding) is not allowed in the conanfile. " \
                              "Remove the line {}".format(line_number))
                if "#!" in lines[index]:
                    out.error("Shebang (#!) detected in your recipe. " \
                              "Remove the line {}".format(line_number))
                if "# vim:" in lines[index]:
                    out.error("vim editor configuration detected in your recipe. " \
                              "Remove the line {}".format(line_number))

        lines = conanfile_content.splitlines()
        first_lines_range = 5 if len(lines) > 5 else len(lines)
        _search_for_metaline(0, first_lines_range, lines)

        last_lines_range = len(lines) -3 if len(lines) > 8 else len(lines)
        _search_for_metaline(last_lines_range, len(lines), lines)

    @run_test("KB-H027", output)
    def test(out):
        url = getattr(conanfile, "url", None)
        if url and not url.startswith("https://github.com/conan-io/conan-center-index"):
            out.error("The attribute 'url' should point to: " \
                      "https://github.com/conan-io/conan-center-index")

    @run_test("KB-H028", output)
    def test(out):
        def _find_cmake_minimum(folder):
            for (root, _, filenames) in os.walk(folder):
                for filename in filenames:
                    if filename.lower().startswith("cmake") and \
                       (filename.endswith(".txt") or filename.endswith(".cmake")) and \
                       os.path.join("test_package", "build") not in root:
                        cmake_path = os.path.join(root, filename)
                        cmake_content = tools.load(cmake_path).lower()
                        if not "cmake_minimum_required(version" in cmake_content and \
                           not "cmake_minimum_required (version" in cmake_content:
                            file_path = os.path.join(os.path.relpath(root), filename)
                            out.error("The CMake file '%s' must contain a minimum version " \
                                      "declared (e.g. cmake_minimum_required(VERSION 3.1.2))" %
                                      file_path)

        dir_path = os.path.dirname(conanfile_path)
        _find_cmake_minimum(dir_path)

    @run_test("KB-H029", output)
    def test(out):
        test_package_path = os.path.join(export_folder_path, "test_package")
        if not os.path.exists(os.path.join(test_package_path, "conanfile.py")):
            return

        test_package_conanfile = tools.load(os.path.join(test_package_path, "conanfile.py"))
        if "RunEnvironment" in test_package_conanfile:
            out.error("The 'RunEnvironment()' build helper is no longer needed. "
                      "It has been integrated into the self.run(..., run_environment=True)")

    @run_test("KB-H032", output)
    def test(out):
        if "def system_requirements" in conanfile_content and \
           "SystemPackageTool" in conanfile_content:
            import re
            match = re.search(r'(\S+)\s?=\s?SystemPackageTool', conanfile_content)
            if ("SystemPackageTool().install" in conanfile_content) or \
               (match and "{}.install".format(match.group(1)) in conanfile_content):
                out.error("The method 'SystemPackageTool.install' is not allowed in the recipe.")

    @run_test("KB-H030", output)
    def test(out):
        conandata_path = os.path.join(export_folder_path, "conandata.yml")
        version = conanfile.version
        allowed_first_level = ["sources", "patches"]
        allowed_sources = ["url", "sha256"]
        allowed_patches = ["patch_file", "base_path", "url", "sha256"]

        def _not_allowed_entries(info, allowed_entries):
            not_allowed = []
            fields = info if isinstance(info, list) else [info]
            for field in fields:
                if isinstance(field, dict):
                    return _not_allowed_entries(list(field.keys()), allowed_entries)
                else:
                    if field not in allowed_entries:
                        not_allowed.append(field)
            return not_allowed

        if os.path.exists(conandata_path):
            conandata = tools.load(conandata_path)
            conandata_yml = yaml.safe_load(conandata)
            if not conandata_yml:
                return
            entries = _not_allowed_entries(list(conandata_yml.keys()), allowed_first_level)
            if entries:
                out.error("First level entries %s not allowed. Use only first level entries %s in "
                          "conandata.yml" % (entries, allowed_first_level))

            for entry in conandata_yml:
                if version not in conandata_yml[entry]:
                    continue
                for element in conandata_yml[entry][version]:
                    if entry == "patches":
                        entries = _not_allowed_entries(element, allowed_patches)
                        if entries:
                            out.error("Additional entries %s not allowed in 'patches':'%s' of "
                                      "conandata.yml" % (entries, version))
                            return
                    if entry == "sources":
                        entries = _not_allowed_entries(element, allowed_sources)
                        if entries:
                            out.error("Additional entry %s not allowed in 'sources':'%s' of "
                                      "conandata.yml" % (entries, version))
                            return

    @run_test("KB-H037", output)
    def test(out):
        author = getattr(conanfile, "author", None)
        if author:
            if isinstance(author, str):
                author = '"%s"' % author
            out.error("Conanfile should not contain author. Remove 'author = {}'".format(author))


@raise_if_error_output
def post_export(output, conanfile, conanfile_path, reference, **kwargs):
    export_folder_path = os.path.dirname(conanfile_path)

    @run_test("KB-H031", output)
    def test(out):
        conandata_path = os.path.join(export_folder_path, "conandata.yml")
        version = conanfile.version

        if os.path.exists(conandata_path):
            conandata = tools.load(conandata_path)
            conandata_yml = yaml.safe_load(conandata)
            if not conandata_yml:
                return
            info = {}
            for entry in conandata_yml:
                if version not in conandata_yml[entry]:
                    continue
                info[entry] = {}
                info[entry][version] = conandata_yml[entry][version]
            out.info("Saving conandata.yml: {}".format(info))
            new_conandata_yml = yaml.safe_dump(info, default_flow_style=False)
            out.info("New conandata.yml contents: {}".format(new_conandata_yml))
            tools.save(conandata_path, new_conandata_yml)


@raise_if_error_output
def pre_source(output, conanfile, conanfile_path, **kwargs):
    conandata_source = os.path.join(os.path.dirname(conanfile_path), "conandata.yml")
    conanfile_content = tools.load(conanfile_path)

    @run_test("KB-H010", output)
    def test(out):
        if not os.path.exists(conandata_source):
            out.error("Create a file 'conandata.yml' file with the sources "
                      "to be downloaded.")

        if "def source(self):" in conanfile_content:
            needed_content = ['**self.conan_data["sources"]']
            invalid_content = ["git checkout master", "git checkout devel", "git checkout develop"]
            if "git clone" in conanfile_content and "git checkout" in conanfile_content:
                fixed_sources = True
                for invalid in invalid_content:
                    if invalid in conanfile_content:
                        fixed_sources = False
                        break
            else:
                fixed_sources = True
                for valid in needed_content:
                    if valid not in conanfile_content:
                        fixed_sources = False
                        break

            if not fixed_sources:
                out.error("Use 'tools.get(**self.conan_data[\"sources\"][\"XXXXX\"])' "
                          "in the source() method to get the sources.")


@raise_if_error_output
def post_source(output, conanfile, conanfile_path, **kwargs):

    def _is_pure_c():
        if not _is_recipe_header_only(conanfile):
            cpp_extensions = ["cc", "cpp", "cxx", "c++m", "cppm", "cxxm", "h++", "hh", "hxx", "hpp"]
            c_extensions = ["c", "h"]
            return not _get_files_with_extensions(conanfile.source_folder, cpp_extensions) and \
                   _get_files_with_extensions(conanfile.source_folder, c_extensions)

    @run_test("KB-H011", output)
    def test(out):
        if _is_pure_c():
            conanfile_content = tools.load(conanfile_path)
            low = conanfile_content.lower()

            if "del self.settings.compiler.libcxx" not in low:
                out.error("Can't detect C++ source files but recipe does not remove "
                          "'self.settings.compiler.libcxx'")

    @run_test("KB-H022", output)
    def test(out):
        if _is_pure_c():
            conanfile_content = tools.load(conanfile_path)
            low = conanfile_content.lower()
            if "del self.settings.compiler.cppstd" not in low:
                out.error("Can't detect C++ source files but recipe does not remove "
                          "'self.settings.compiler.cppstd'")


@raise_if_error_output
def pre_build(output, conanfile, **kwargs):

    @run_test("KB-H007", output)
    def test(out):
        has_fpic = conanfile.options.get_safe("fPIC")
        if conanfile.settings.get_safe("os") == "Windows" and has_fpic:
            out.error("'fPIC' option not managed correctly. Please remove it for Windows "
                      "configurations: del self.options.fpic")
        elif has_fpic:
            out.success("OK. 'fPIC' option found and apparently well managed")
        else:
            out.info("'fPIC' option not found")

@raise_if_error_output
def post_package(output, conanfile, conanfile_path, **kwargs):
    @run_test("KB-H012", output)
    def test(out):
        licenses_folder = os.path.join(os.path.join(conanfile.package_folder, "licenses"))
        if not os.path.exists(licenses_folder):
            out.error("No 'licenses' folder found in package: %s " % conanfile.package_folder)
            return
        licenses = []
        for root, dirnames, filenames in os.walk(licenses_folder):
            for filename in filenames:
                licenses.append(filename)
        if not licenses:
            out.error("Not known valid licenses files "
                      "found at: %s\n"
                      "Files: %s" % (licenses_folder, ", ".join(licenses)))

    @run_test("KB-H013", output)
    def test(out):
        known_folders = ["lib", "bin", "include", "res", "licenses"]
        for filename in os.listdir(conanfile.package_folder):
            if os.path.isdir(os.path.join(conanfile.package_folder, filename)):
                if filename not in known_folders:
                    out.error("Unknown folder '{}' in the package".format(filename))
            else:
                if filename not in ["conaninfo.txt", "conanmanifest.txt", "licenses"]:
                    out.error("Unknown file '{}' in the package".format(filename))
        if out.failed:
            out.info("If you are trying to package a tool put all the contents under the 'bin' "
                     "folder")

    @run_test("KB-H014", output)
    def test(out):
        # INFO: Whitelist for package names
        if conanfile.name in ["ms-gsl", "cccl"]:
            return
        if not _files_match_settings(conanfile, conanfile.package_folder, out):
            out.error("Packaged artifacts does not match the settings used: os=%s, compiler=%s"
                      % (_get_os(conanfile), conanfile.settings.get_safe("compiler")))

    @run_test("KB-H015", output)
    def test(out):
        if not _shared_files_well_managed(conanfile, conanfile.package_folder):
            out.error("Package with 'shared' option did not contains any shared artifact")

    @run_test("KB-H020", output)
    def test(out):
        if conanfile.name in ["cmake", "msys2", "strawberryperl"]:
            return
        bad_files = _get_files_following_patterns(conanfile.package_folder, ["*.pc"])
        if bad_files:
            out.error("The conan-center repository doesn't allow the packages to contain `pc` "
                      "files. The packages have to "
                      "be located using generators and the declared `cpp_info` information")
            out.error("Found files:\n{}".format("\n".join(bad_files)))

    @run_test("KB-H016", output)
    def test(out):
        if conanfile.name in ["cmake", "msys2", "strawberryperl"]:
            return
        bad_files = _get_files_following_patterns(conanfile.package_folder, ["Find*.cmake",
                                                                             "*Config.cmake",
                                                                             "*-config.cmake"])
        if bad_files:
            out.error("The conan-center repository doesn't allow the packages to contain CMake "
                      "find modules or config files. The packages have to "
                      "be located using generators and the declared `cpp_info` information")
            out.error("Found files:\n{}".format("\n".join(bad_files)))

    @run_test("KB-H017", output)
    def test(out):
        bad_files = _get_files_following_patterns(conanfile.package_folder, ["*.pdb"])
        if bad_files:
            out.error("The conan-center repository doesn't allow PDB files")
            out.error("Found files:\n{}".format("\n".join(bad_files)))

    @run_test("KB-H018", output)
    def test(out):
        bad_files = _get_files_following_patterns(conanfile.package_folder, ["*.la"])
        if bad_files:
            out.error("Libtool files found (*.la). Do not package *.la files "
                      "but library files (.a) ")
            out.error("Found files:\n{}".format("\n".join(bad_files)))

    @run_test("KB-H021", output)
    def test(out):
        bad_files = _get_files_following_patterns(conanfile.package_folder, ["msvcr*.dll", "msvcp*.dll", "vcruntime*.dll", "concrt*.dll"])
        if bad_files:
            out.error("The conan-center repository doesn't allow Microsoft Visual Studio runtime files.")
            out.error("Found files:\n{}".format("\n".join(bad_files)))

def post_package_info(output, conanfile, reference, **kwargs):

    @run_test("KB-H019", output)
    def test(out):
        if conanfile.name in ["cmake", "msys2", "strawberryperl"]:
            return
        bad_files = _get_files_following_patterns(conanfile.package_folder, ["*.cmake"])
        build_dirs = conanfile.cpp_info.builddirs
        files_missplaced = []

        for filename in bad_files:
            for bdir in build_dirs:
                bdir = "./{}".format(bdir)
                # https://github.com/conan-io/conan/issues/5401
                if bdir == "./":
                    if os.path.dirname(filename) == ".":
                        break
                elif os.path.commonprefix([bdir, filename]) == bdir:
                    break
            else:
                files_missplaced.append(filename)

        if files_missplaced:
            out.error("The *.cmake files have to be placed in a folder declared as "
                      "`cpp_info.builddirs`. Currently folders declared: {}".format(build_dirs))
            out.error("Found files:\n{}".format("\n".join(files_missplaced)))


def _get_files_following_patterns(folder, patterns):
    ret = []
    with tools.chdir(folder):
        for (root, _, filenames) in os.walk("."):
            for filename in filenames:
                for pattern in patterns:
                    if fnmatch.fnmatch(filename, pattern):
                        ret.append(os.path.join(root, filename).replace("\\", "/"))
    return ret


def _get_files_with_extensions(folder, extensions):
    files = []
    with tools.chdir(folder):
        for (root, _, filenames) in os.walk("."):
            for filename in filenames:
                for ext in [ext for ext in extensions if ext != ""]:
                    if filename.endswith(".%s" % ext):
                        files.append(os.path.join(root, filename))
                    # Look for possible executables
                    elif ("" in extensions and "." not in filename
                          and not filename.endswith(".") and "license" not in filename.lower()):
                        files.append(os.path.join(root, filename))
    return files


def _shared_files_well_managed(conanfile, folder):
    shared_extensions = ["dll", "so", "dylib"]
    shared_name = "shared"
    options_dict = {key: value for key, value in conanfile.options.values.as_list()}
    if shared_name in options_dict.keys() and options_dict[shared_name] == "True":
        if not _get_files_with_extensions(folder, shared_extensions):
            return False
    return True


def _files_match_settings(conanfile, folder, output):
    header_extensions = ["h", "h++", "hh", "hxx", "hpp"]
    visual_extensions = ["lib", "dll", "exe"]
    mingw_extensions = ["a", "a.dll", "dll", "exe"]
    # The "" extension is allowed to look for possible executables
    linux_extensions = ["a", "so", ""]
    macos_extensions = ["a", "dylib", ""]

    has_header = _get_files_with_extensions(folder, header_extensions)
    has_visual = _get_files_with_extensions(folder, visual_extensions)
    has_mingw = _get_files_with_extensions(folder, mingw_extensions)
    has_linux = _get_files_with_extensions(folder, linux_extensions)
    has_macos = _get_files_with_extensions(folder, macos_extensions)
    os = _get_os(conanfile)

    if not has_header and not has_visual and not has_mingw and not has_linux and not has_macos:
        output.error("Empty package")
        return False
    if _is_recipe_header_only(conanfile):
        if not has_header and (has_visual or has_mingw or has_linux or has_macos):
            output.error("Package for Header Only does not contain artifacts with these extensions: "
                         "%s" % header_extensions)
            return False
        else:
            return True
    if os == "Windows":
        if conanfile.settings.get_safe("compiler") == "Visual Studio":
            if not has_visual:
                output.error("Package for Visual Studio does not contain artifacts with these "
                             "extensions: %s" % visual_extensions)
            return has_visual
        elif conanfile.settings.get_safe("compiler") == "gcc":
            if not has_mingw:
                output.error("Package for MinGW does not contain artifacts with these extensions: "
                             "%s" % mingw_extensions)
            return has_mingw
        else:
            return has_visual or has_mingw
    if os == "Linux":
        if not has_linux:
            output.error("Package for Linux does not contain artifacts with these extensions: "
                         "%s" % linux_extensions)
        return has_linux
    if os == "Macos":
        if not has_macos:
            output.error("Package for Macos does not contain artifacts with these extensions: "
                         "%s" % macos_extensions)
        return has_macos
    if os is None:
        if not has_header and (has_visual or has_mingw or has_linux or has_macos):
            output.error("Package for Header Only does not contain artifacts with these extensions: "
                         "%s" % header_extensions)
            return False
        else:
            return True
    return False


def _is_recipe_header_only(conanfile):
    without_settings = not bool(_get_settings(conanfile))
    package_id_method = getattr(conanfile, "package_id")
    header_only_id = "self.info.header_only()" in inspect.getsource(package_id_method)
    return header_only_id or without_settings


def _get_settings(conanfile):
    settings = getattr(conanfile, "settings")
    if isinstance(settings, Settings):
        return None if not settings.values.fields else settings
    else:
        return settings


def _get_os(conanfile):
    settings = _get_settings(conanfile)
    if not settings:
        return None
    return settings.get_safe("os") or settings.get_safe("os_build")<|MERGE_RESOLUTION|>--- conflicted
+++ resolved
@@ -38,11 +38,8 @@
              "KB-H029": "TEST PACKAGE - RUN ENVIRONMENT",
              "KB-H030": "CONANDATA.YML FORMAT",
              "KB-H031": "CONANDATA.YML REDUCE",
-<<<<<<< HEAD
              "KB-H032": "SYSTEM REQUIREMENTS",
-=======
              "KB-H037": "NO AUTHOR",
->>>>>>> cd948959
             }
 
 
