import fnmatch
import inspect
import os
import re
from logging import WARNING, ERROR, INFO, DEBUG, NOTSET

import yaml
from conans import tools, Settings

kb_errors = {"KB-H001": "DEPRECATED GLOBAL CPPSTD",
             "KB-H002": "REFERENCE LOWERCASE",
             "KB-H003": "RECIPE METADATA",
             "KB-H005": "HEADER_ONLY, NO COPY SOURCE",
             "KB-H006": "FPIC OPTION",
             "KB-H007": "FPIC MANAGEMENT",
             "KB-H008": "VERSION RANGES",
             "KB-H009": "RECIPE FOLDER SIZE",
             "KB-H010": "IMMUTABLE SOURCES",
             "KB-H011": "LIBCXX MANAGEMENT",
             "KB-H012": "PACKAGE LICENSE",
             "KB-H013": "DEFAULT PACKAGE LAYOUT",
             "KB-H014": "MATCHING CONFIGURATION",
             "KB-H015": "SHARED ARTIFACTS",
             "KB-H016": "CMAKE-MODULES-CONFIG-FILES",
             "KB-H017": "PDB FILES NOT ALLOWED",
             "KB-H018": "LIBTOOL FILES PRESENCE",
             "KB-H019": "CMAKE FILE NOT IN BUILD FOLDERS",
             "KB-H020": "PC-FILES",
             "KB-H021": "MS RUNTIME FILES",
             "KB-H022": "CPPSTD MANAGEMENT",
             "KB-H023": "EXPORT LICENSE",
             "KB-H024": "TEST PACKAGE FOLDER",
             "KB-H025": "META LINES",
             "KB-H026": "LINTER WARNINGS",
             "KB-H027": "CONAN CENTER INDEX URL",
             "KB-H028": "CMAKE MINIMUM VERSION",
             "KB-H029": "TEST PACKAGE - RUN ENVIRONMENT",
             "KB-H030": "CONANDATA.YML FORMAT",
             "KB-H031": "CONANDATA.YML REDUCE",
             "KB-H032": "SYSTEM REQUIREMENTS",
             "KB-H034": "TEST PACKAGE - NO IMPORTS()",
             "KB-H037": "NO AUTHOR",
             "KB-H040": "NO TARGET NAME",
             "KB-H041": "NO FINAL ENDLINE",
             "KB-H044": "NO REQUIRES.ADD()",
             "KB-H045": "DELETE OPTIONS",
             "KB-H046": "CMAKE VERBOSE MAKEFILE",
             "KB-H047": "NO ASCII CHARACTERS",
             "KB-H048": "CMAKE VERSION REQUIRED",
<<<<<<< HEAD
             }
=======
             "KB-H049": "CMAKE WINDOWS EXPORT ALL SYMBOLS",
             "KB-H050": "DEFAULT SHARED OPTION VALUE",
             "KB-H051": "DEFAULT OPTIONS AS DICTIONARY"
            }
>>>>>>> 55312f46


class _HooksOutputErrorCollector(object):

    def __init__(self, output, kb_id=None):
        self._output = output
        self._error = False
        self._test_name = kb_errors[kb_id] if kb_id else ""
        self.kb_id = kb_id
        if self.kb_id:
            self.kb_url = kb_url(self.kb_id)
        self._error_level = int(os.getenv("CONAN_HOOK_ERROR_LEVEL", str(NOTSET)))

    def _get_message(self, message):
        if self._test_name:
            name = "{} ({})".format(self._test_name, self.kb_id) if self.kb_id else self._test_name
            return "[{}] {}".format(name, message)
        else:
            return message

    def success(self, message):
        self._output.success(self._get_message(message))

    def debug(self, message):
        if self._error_level and self._error_level <= DEBUG:
            self._error = True
        self._output.debug(self._get_message(message))

    def info(self, message):
        if self._error_level and self._error_level <= INFO:
            self._error = True
        self._output.info(self._get_message(message))

    def warn(self, message):
        if self._error_level and self._error_level <= WARNING:
            self._error = True
        self._output.warn(self._get_message(message))

    def error(self, message):
        self._error = True
        url_str = '({})'.format(self.kb_url) if self.kb_id else ""
        self._output.error(self._get_message(message) + " " + url_str)

    def __str__(self):
        return self._output._stream.getvalue()

    @property
    def failed(self):
        return self._error

    def raise_if_error(self):
        if self._error and self._error_level and self._error_level <= ERROR:
            raise Exception("Some checks failed running the hook, check the output")


def raise_if_error_output(func):
    def wrapper(output, *args, **kwargs):
        output = _HooksOutputErrorCollector(output)
        ret = func(output, *args, **kwargs)
        output.raise_if_error()
        return ret

    return wrapper


def kb_url(kb_id):
    return "https://github.com/conan-io/conan-center-index/blob/master/docs/error_knowledge_base.md#{}".format(kb_id)


def run_test(kb_id, output):
    def tmp(func):
        out = _HooksOutputErrorCollector(output, kb_id)
        try:
            ret = func(out)
            if not out.failed:
                out.success("OK")
            return ret
        except Exception as e:
            out.error("Exception raised from hook: {}".format(e))
            raise e

    return tmp


@raise_if_error_output
def pre_export(output, conanfile, conanfile_path, reference, **kwargs):
    conanfile_content = tools.load(conanfile_path)
    export_folder_path = os.path.dirname(conanfile_path)
    settings = _get_settings(conanfile)
    header_only = _is_recipe_header_only(conanfile)
    installer = settings is not None and "os_build" in settings and "arch_build" in settings

    @run_test("KB-H001", output)
    def test(out):
        if settings and "cppstd" in settings:
            out.error("The 'cppstd' setting is deprecated. Use the 'compiler.cppstd' "
                      "subsetting instead")

    @run_test("KB-H002", output)
    def test(out):
        if reference.name != reference.name.lower():
            out.error("The library name has to be lowercase")
        if reference.version != reference.version.lower():
            out.error("The library version has to be lowercase")

    @run_test("KB-H003", output)
    def test(out):
        def _message_attr(attributes, out_method):
            for field in attributes:
                field_value = getattr(conanfile, field, None)
                if not field_value:
                    out_method("Conanfile doesn't have '%s' attribute. " % field)

        _message_attr(["url", "license", "description", "homepage", "topics"], out.error)

    @run_test("KB-H005", output)
    def test(out):
        no_copy_source = getattr(conanfile, "no_copy_source", None)
        if not settings and header_only and not no_copy_source:
            out.warn("This recipe is a header only library as it does not declare "
                     "'settings'. Please include 'no_copy_source' to avoid unnecessary copy steps")

    @run_test("KB-H006", output)
    def test(out):
        options = getattr(conanfile, "options", None)
        if settings and options and not header_only and "fPIC" not in options and not installer:
            out.warn("This recipe does not include an 'fPIC' option. Make sure you are using the "
                     "right casing")

    @run_test("KB-H008", output)
    def test(out):
        # This regex takes advantage that a conan reference is always a string
        vrange_match = re.compile(r'.*[\'"][a-zA-Z0-9_+.-]+/\[.+\]@[a-zA-Z0-9_+./-]+[\'"].*')
        for num, line in enumerate(conanfile_content.splitlines(), 1):
            if vrange_match.match(line):
                out.error("Possible use of version ranges, line %s:\n %s" % (num, line))

    @run_test("KB-H009", output)
    def test(out):
        max_folder_size = int(os.getenv("CONAN_MAX_RECIPE_FOLDER_SIZE_KB", 256))
        dir_path = os.path.dirname(conanfile_path)
        total_size = 0
        for path, dirs, files in os.walk(dir_path):
            dirs[:] = [d for d in dirs if
                       d not in [".conan"]]  # Discard the generated .conan directory
            if os.path.relpath(path, dir_path).replace("\\", "/").startswith("test_package/build"):
                # Discard any file in temp builds
                continue
            for files_it in files:
                file_path = os.path.join(path, files_it)
                total_size += os.path.getsize(file_path)

        total_size_kb = total_size / 1024
        out.success("Total recipe size: %s KB" % total_size_kb)
        if total_size_kb > max_folder_size:
            out.error("The size of your recipe folder ({} KB) is larger than the maximum allowed"
                      " size ({}KB).".format(total_size_kb, max_folder_size))

    @run_test("KB-H023", output)
    def test(out):
        for attr_it in ["exports", "exports_sources"]:
            exports = getattr(conanfile, attr_it, None)
            out.info("exports: {}".format(exports))
            if exports is None:
                continue
            exports = [exports] if isinstance(exports, str) else exports
            for exports_it in exports:
                for license_it in ["copying", "license", "copyright"]:
                    if license_it in exports_it.lower():
                        out.error("This recipe is exporting a license file. "
                                  "Remove %s from `%s`" % (exports_it, attr_it))

    @run_test("KB-H024", output)
    def test(out):
        dir_path = os.path.dirname(conanfile_path)
        test_package_path = os.path.join(dir_path, "test_package")
        if not os.path.exists(test_package_path):
            out.error("There is no 'test_package' for this recipe")
        elif not os.path.exists(os.path.join(test_package_path, "conanfile.py")):
            out.error("There is no 'conanfile.py' in 'test_package' folder")

    @run_test("KB-H025", output)
    def test(out):
        def _search_for_metaline(from_line, to_line, lines):
            for index in range(from_line, to_line):
                line_number = index + 1
                if "# -*- coding:" in lines[index] or \
                   "# coding=" in lines[index]:
                    out.error("PEP 263 (encoding) is not allowed in the conanfile. "
                              "Remove the line {}".format(line_number))
                if "#!" in lines[index]:
                    out.error("Shebang (#!) detected in your recipe. "
                              "Remove the line {}".format(line_number))
                if "# vim:" in lines[index]:
                    out.error("vim editor configuration detected in your recipe. "
                              "Remove the line {}".format(line_number))

        conanfile_lines = conanfile_content.splitlines()
        first_lines_range = 5 if len(conanfile_lines) > 5 else len(conanfile_lines)
        _search_for_metaline(0, first_lines_range, conanfile_lines)

        last_lines_range = len(conanfile_lines) - 3 if len(conanfile_lines) > 8 else len(conanfile_lines)
        _search_for_metaline(last_lines_range, len(conanfile_lines), conanfile_lines)

    @run_test("KB-H027", output)
    def test(out):
        url = getattr(conanfile, "url", None)
        if url and not url.startswith("https://github.com/conan-io/conan-center-index"):
            out.error("The attribute 'url' should point to: "
                      "https://github.com/conan-io/conan-center-index")

    @run_test("KB-H028", output)
    def test(out):
        def _find_cmake_minimum(folder):
            for (root, _, filenames) in os.walk(folder):
                for filename in filenames:
                    if filename.lower().startswith("cmake") and \
                       (filename.endswith(".txt") or filename.endswith(".cmake")) and \
                       os.path.join("test_package", "build") not in root:
                        cmake_path = os.path.join(root, filename)
                        cmake_content = tools.load(cmake_path).lower()
                        for line in cmake_content.splitlines():
                            if line.startswith("#") or re.search(r"^\s+#", line) or len(line.strip()) == 0:
                                continue
                            elif "cmake_minimum_required(version" in line or \
                                 "cmake_minimum_required (version" in line:
                                break
                            else:
                                file_path = os.path.join(os.path.relpath(root), filename)
                                out.error("The CMake file '%s' must contain a minimum version "
                                          "declared at the beginning (e.g. cmake_minimum_required(VERSION 3.1.2))" %
                                          file_path)

        dir_path = os.path.dirname(conanfile_path)
        _find_cmake_minimum(dir_path)

    @run_test("KB-H029", output)
    def test(out):
        test_package_path = os.path.join(export_folder_path, "test_package")
        if not os.path.exists(os.path.join(test_package_path, "conanfile.py")):
            return

        test_package_conanfile = tools.load(os.path.join(test_package_path, "conanfile.py"))
        if "RunEnvironment" in test_package_conanfile and \
           not re.search(r"self\.run\(.*, run_environment=True\)", test_package_conanfile):
            out.error("The 'RunEnvironment()' build helper is no longer needed. "
                      "It has been integrated into the self.run(..., run_environment=True)")

    @run_test("KB-H032", output)
    def test(out):
        if conanfile.name in ["libusb", "backward-cpp"] or conanfile.version == "system":
            out.info("'{}' is part of the allowlist.".format(conanfile.name))
            return
        if "def system_requirements" in conanfile_content and \
           "SystemPackageTool" in conanfile_content:
            import re
            match = re.search(r'(\S+)\s?=\s?(tools.)?SystemPackageTool', conanfile_content)
            if ("SystemPackageTool().install" in conanfile_content) or \
               (match and "{}.install".format(match.group(1)) in conanfile_content):
                out.error("The method 'SystemPackageTool.install' is not allowed in the recipe.")

    @run_test("KB-H030", output)
    def test(out):
        conandata_path = os.path.join(export_folder_path, "conandata.yml")
        version = conanfile.version
        allowed_first_level = ["sources", "patches"]
        allowed_sources = ["url", "sha256", "sha1", "md5"]
        allowed_patches = ["patch_file", "base_path", "url", "sha256", "sha1", "md5"]

        def _not_allowed_entries(info, allowed_entries):
            not_allowed = []
            fields = info if isinstance(info, list) else [info]
            for field in fields:
                if isinstance(field, dict):
                    return _not_allowed_entries(list(field.keys()), allowed_entries)
                else:
                    if field not in allowed_entries:
                        not_allowed.append(field)
            return not_allowed

        if os.path.exists(conandata_path):
            conandata = tools.load(conandata_path)
            conandata_yml = yaml.safe_load(conandata)
            if not conandata_yml:
                return
            entries = _not_allowed_entries(list(conandata_yml.keys()), allowed_first_level)
            if entries:
                out.error("First level entries %s not allowed. Use only first level entries %s in "
                          "conandata.yml" % (entries, allowed_first_level))

            for entry in conandata_yml:
                if entry in ['sources', 'patches']:
                    if not isinstance(conandata_yml[entry], dict):
                        out.error("Expecting a dictionary with versions as keys under '{}' element".format(entry))
                    else:
                        versions = conandata_yml[entry].keys()
                        if any([not isinstance(it, str) for it in versions]):
                            out.error("Versions in conandata.yml should be strings. Add quotes around the numbers")

                if version not in conandata_yml[entry]:
                    continue
                for element in conandata_yml[entry][version]:
                    if entry == "patches":
                        entries = _not_allowed_entries(element, allowed_patches)
                        if entries:
                            out.error("Additional entries %s not allowed in 'patches':'%s' of "
                                      "conandata.yml" % (entries, version))
                            return
                    if entry == "sources":
                        entries = _not_allowed_entries(element, allowed_sources)
                        if entries:
                            out.error("Additional entry %s not allowed in 'sources':'%s' of "
                                      "conandata.yml" % (entries, version))
                            return

    @run_test("KB-H034", output)
    def test(out):
        test_package_path = os.path.join(export_folder_path, "test_package")
        if not os.path.exists(os.path.join(test_package_path, "conanfile.py")):
            return

        test_package_conanfile = tools.load(os.path.join(test_package_path, "conanfile.py"))
        if "def imports" in test_package_conanfile:
            out.error("The method `imports` is not allowed in test_package/conanfile.py")

    @run_test("KB-H037", output)
    def test(out):
        author = getattr(conanfile, "author", None)
        if author:
            if isinstance(author, str):
                author = '"%s"' % author
            out.error("Conanfile should not contain author. Remove 'author = {}'".format(author))

    @run_test("KB-H040", output)
    def test(out):
        if "self.cpp_info.name =" in conanfile_content:
            out.error("CCI uses the name of the package for cmake generator."
                      " Use 'cpp_info.names' instead.")

        for generator in ["cmake", "cmake_multi"]:
            if "self.cpp_info.names['{}']".format(generator) in conanfile_content or \
               'self.cpp_info.names["{}"]'.format(generator) in conanfile_content:
                out.error("CCI uses the name of the package for {0} generator. "
                          "Conanfile should not contain 'self.cpp_info.names['{0}']'. "
                          " Use 'cmake_find_package' and 'cmake_find_package_multi' instead.".format(generator))

    @run_test("KB-H041", output)
    def test(out):
        checked_fileexts = ".c", ".cc", ".cpp", ".cxx", ".h", ".hxx", ".hpp", \
                           ".py", ".txt", ".yml", ".cmake", ".xml", ".patch", ".md"

        files_noext = "Makefile", "GNUMakefile"

        def _check_final_newline(path):
            try:
                last_char = tools.load(path)[-1]
            except (OSError, IndexError):
                return  # File is empty ==> ignore
            if last_char not in ("\n", "\r"):
                out.error("File '{}' does not end with an endline".format(path))

        for root, _, filenames in os.walk(export_folder_path):
            if os.path.relpath(root, export_folder_path).replace("\\", "/").startswith("test_package/build"):
                # Discard any file in temp builds
                continue
            for filename in filenames:
                _, fileext = os.path.splitext(filename)
                if filename in files_noext or fileext.lower() in checked_fileexts:
                    _check_final_newline(os.path.join(root, filename))

        config_yml = os.path.join(export_folder_path, os.path.pardir, "config.yml")
        if os.path.isfile(config_yml):
            _check_final_newline(config_yml)

    @run_test("KB-H044", output)
    def test(out):
        for forbidden in ["self.requires.add", "self.build_requires.add"]:
            if forbidden in conanfile_content:
                out.error("The method '{}()' is not allowed. Use '{}()' instead."
                          .format(forbidden, forbidden.replace(".add", "")))

    @run_test("KB-H045", output)
    def test(out):
        if "self.options.remove" in conanfile_content:
            out.error("Found 'self.options.remove'. Replace it by 'del self.options.<opt>'.")

    @run_test("KB-H047", output)
    def test(out):

        def _check_non_ascii(filename, content):
            for num, line in enumerate(content.splitlines(), 1):
                if not all(ord(it) < 128 for it in line):
                    out.error("The file '{}' contains a non-ascii character at line ({})."
                              " Only ASCII characters are allowed, please remove it.".format(filename, num))

        _check_non_ascii("conanfile.py", conanfile_content)
        test_package_dir = os.path.join(os.path.dirname(conanfile_path), "test_package")
        test_package_path = os.path.join(test_package_dir, "conanfile.py")
        if os.path.exists(test_package_path):
            test_package_content = tools.load(test_package_path)
            _check_non_ascii("test_package/conanfile.py", test_package_content)

    @run_test("KB-H046", output)
    def test(out):

        def check_for_verbose_flag(cmakelists_path):
            cmake_content = tools.load(cmakelists_path)
            if "cmake_verbose_makefile" in cmake_content.lower():
                out.error("The CMake definition 'set(CMAKE_VERBOSE_MAKEFILE ON)' is not allowed. "
                          "Remove it from {}.".format(os.path.relpath(cmakelists_path)))

        dir_path = os.path.dirname(conanfile_path)
        test_package_path = os.path.join(dir_path, "test_package")
        for cmake_path in [os.path.join(dir_path, "CMakeLists.txt"),
                           os.path.join(test_package_path, "CMakeLists.txt")]:
            if os.path.exists(cmake_path):
                check_for_verbose_flag(cmake_path)

    @run_test("KB-H048", output)
    def test(out):
        dir_path = os.path.dirname(conanfile_path)
        cmake_test_pkg = os.path.join(dir_path, "test_package", "CMakeLists.txt")
        if os.path.isfile(cmake_test_pkg):
            cmake_content = tools.load(cmake_test_pkg)
            if "cmake_minimum_required(version 2" in cmake_content.lower():
                out.error("The test_packages/CMakeLists.txt requires CMake 3.1 at least."
                          " Update to 'cmake_minimum_required(VERSION 3.1)'.")

        cmake_path = os.path.join(dir_path, "CMakeLists.txt")
        if os.path.isfile(cmake_path):
            cmake_content = tools.load(cmake_path)
            if "cmake_minimum_required(version 2" in cmake_content.lower() and \
               "cxx_standard" in cmake_content.lower():
                out.error("The CMake definition CXX_STANDARD requires CMake 3.1 at least."
                          " Update to 'cmake_minimum_required(VERSION 3.1)'.")

    @run_test("KB-H049", output)
    def test(out):
        dir_path = os.path.dirname(conanfile_path)
        cmake_path = os.path.join(dir_path, "CMakeLists.txt")
        if os.path.isfile(cmake_path):
            cmake_content = tools.load(cmake_path)
            match = re.search(r"cmake_minimum_required\s?\(VERSION (\d?\.?\d?\.?\d+)\)",
                              cmake_content, re.I)
            if match and tools.Version(match.group(1)) < "3.4":
                for cmake_def in ["CMAKE_WINDOWS_EXPORT_ALL_SYMBOLS", "WINDOWS_EXPORT_ALL_SYMBOLS"]:
                    if cmake_def in cmake_content:
                        out.error("The CMake definition {} requires CMake 3.4 at least. Update "
                                "CMakeLists.txt to 'cmake_minimum_required(VERSION 3.4)'."
                                .format(cmake_def))
                        break

    @run_test("KB-H051", output)
    def test(out):
        default_options = getattr(conanfile, "default_options")
        if default_options and not isinstance(default_options, dict):
            out.error("Use a dictionary to declare 'default_options'")


@raise_if_error_output
def post_export(output, conanfile, conanfile_path, reference, **kwargs):
    export_folder_path = os.path.dirname(conanfile_path)

    @run_test("KB-H031", output)
    def test(out):
        conandata_path = os.path.join(export_folder_path, "conandata.yml")
        version = conanfile.version

        if os.path.exists(conandata_path):
            conandata = tools.load(conandata_path)
            conandata_yml = yaml.safe_load(conandata)
            if not conandata_yml:
                return
            info = {}
            for entry in conandata_yml:
                if version not in conandata_yml[entry]:
                    continue
                info[entry] = {}
                info[entry][version] = conandata_yml[entry][version]
            out.info("Saving conandata.yml: {}".format(info))
            new_conandata_yml = yaml.safe_dump(info, default_flow_style=False)
            out.info("New conandata.yml contents: {}".format(new_conandata_yml))
            tools.save(conandata_path, new_conandata_yml)

    @run_test("KB-H050", output)
    def test(out):
        if conanfile.name in ["glib", "paho-mqtt-c", "tbb"]:
            out.info("'{}' is part of the allowlist, skipping.".format(conanfile.name))
            return

        default_options = getattr(conanfile, "default_options")
        if default_options and isinstance(default_options, dict) and default_options.get("shared") is True:
            out.error("The option 'shared' must be 'False' by default. Update 'default_options'.")


@raise_if_error_output
def pre_source(output, conanfile, conanfile_path, **kwargs):
    conandata_source = os.path.join(os.path.dirname(conanfile_path), "conandata.yml")
    conanfile_content = tools.load(conanfile_path)

    @run_test("KB-H010", output)
    def test(out):
        if conanfile.version == "system":
            return
        if not os.path.exists(conandata_source):
            out.error("Create a file 'conandata.yml' file with the sources "
                      "to be downloaded.")

        if "def source(self):" in conanfile_content:
            invalid_content = ["git checkout master", "git checkout devel", "git checkout develop"]
            if "git clone" in conanfile_content and "git checkout" in conanfile_content:
                fixed_sources = True
                for invalid in invalid_content:
                    if invalid in conanfile_content:
                        fixed_sources = False
                        break
            else:
                fixed_sources = True
                if ('**self.conan_data["sources"]' not in conanfile_content and
                    'tools.get' not in conanfile_content) and \
                   ('self.conan_data["sources"]' not in conanfile_content and
                    'tools.download' not in conanfile_content):
                    fixed_sources = False

            if not fixed_sources:
                out.error("Use 'tools.get(**self.conan_data[\"sources\"][\"XXXXX\"])' "
                          "in the source() method to get the sources.")


@raise_if_error_output
def post_source(output, conanfile, conanfile_path, **kwargs):

    def _is_pure_c():
        if not _is_recipe_header_only(conanfile):
            cpp_extensions = ["cc", "c++", "cpp", "cxx", "c++m", "cppm", "cxxm", "h++", "hh", "hxx", "hpp"]
            c_extensions = ["c", "h"]
            return not _get_files_with_extensions(conanfile.source_folder, cpp_extensions) and \
                       _get_files_with_extensions(conanfile.source_folder, c_extensions)

    @run_test("KB-H011", output)
    def test(out):
        if _is_pure_c():
            conanfile_content = tools.load(conanfile_path)
            low = conanfile_content.lower()

            if conanfile.settings.get_safe("compiler") and "del self.settings.compiler.libcxx" not in low:
                out.error("Can't detect C++ source files but recipe does not remove "
                          "'self.settings.compiler.libcxx'")

    @run_test("KB-H022", output)
    def test(out):
        if _is_pure_c():
            conanfile_content = tools.load(conanfile_path)
            low = conanfile_content.lower()
            if conanfile.settings.get_safe("compiler") and "del self.settings.compiler.cppstd" not in low:
                out.error("Can't detect C++ source files but recipe does not remove "
                          "'self.settings.compiler.cppstd'")


@raise_if_error_output
def pre_build(output, conanfile, **kwargs):

    @run_test("KB-H007", output)
    def test(out):
        has_fpic = conanfile.options.get_safe("fPIC")
        if conanfile.settings.get_safe("os") == "Windows" and has_fpic:
            out.error("'fPIC' option not managed correctly. Please remove it for Windows "
                      "configurations: del self.options.fpic")
        elif has_fpic:
            out.success("OK. 'fPIC' option found and apparently well managed")
        else:
            out.info("'fPIC' option not found")


@raise_if_error_output
def post_package(output, conanfile, conanfile_path, **kwargs):
    @run_test("KB-H012", output)
    def test(out):
        if conanfile.version == "system":
            return
        licenses_folder = os.path.join(os.path.join(conanfile.package_folder, "licenses"))
        if not os.path.exists(licenses_folder):
            out.error("No 'licenses' folder found in package: %s " % conanfile.package_folder)
            return
        licenses = []
        for root, dirnames, filenames in os.walk(licenses_folder):
            for filename in filenames:
                licenses.append(filename)
        if not licenses:
            out.error("Not known valid licenses files "
                      "found at: %s\n"
                      "Files: %s" % (licenses_folder, ", ".join(licenses)))

    @run_test("KB-H013", output)
    def test(out):
        if conanfile.name in ["cmake", ]:
            return
        known_folders = ["lib", "bin", "include", "res", "licenses"]
        for filename in os.listdir(conanfile.package_folder):
            if os.path.isdir(os.path.join(conanfile.package_folder, filename)):
                if filename not in known_folders:
                    out.error("Unknown folder '{}' in the package".format(filename))
            else:
                if filename not in ["conaninfo.txt", "conanmanifest.txt", "licenses"]:
                    out.error("Unknown file '{}' in the package".format(filename))
        if out.failed:
            out.info("If you are trying to package a tool put all the contents under the 'bin' "
                     "folder")

    @run_test("KB-H014", output)
    def test(out):
        if conanfile.version == "system":
            return
        # INFO: Whitelist for package names
        if conanfile.name in ["ms-gsl", "cccl"]:
            return
        if not _files_match_settings(conanfile, conanfile.package_folder, out):
            out.error("Packaged artifacts does not match the settings used: os=%s, compiler=%s"
                      % (_get_os(conanfile), conanfile.settings.get_safe("compiler")))

    @run_test("KB-H015", output)
    def test(out):
        if not _shared_files_well_managed(conanfile, conanfile.package_folder):
            out.error("Package with 'shared' option did not contains any shared artifact")

    @run_test("KB-H020", output)
    def test(out):
        if conanfile.name in ["cmake", "msys2", "strawberryperl"]:
            return
        bad_files = _get_files_following_patterns(conanfile.package_folder, ["*.pc"])
        if bad_files:
            out.error("The conan-center repository doesn't allow the packages to contain `pc` "
                      "files. The packages have to "
                      "be located using generators and the declared `cpp_info` information")
            out.error("Found files:\n{}".format("\n".join(bad_files)))

    @run_test("KB-H016", output)
    def test(out):
        if conanfile.name in ["cmake", "msys2", "strawberryperl", "pybind11"]:
            return
        bad_files = _get_files_following_patterns(conanfile.package_folder, ["Find*.cmake",
                                                                             "*Config.cmake",
                                                                             "*-config.cmake"])
        if bad_files:
            out.error("The conan-center repository doesn't allow the packages to contain CMake "
                      "find modules or config files. The packages have to "
                      "be located using generators and the declared `cpp_info` information")
            out.error("Found files:\n{}".format("\n".join(bad_files)))

    @run_test("KB-H017", output)
    def test(out):
        bad_files = _get_files_following_patterns(conanfile.package_folder, ["*.pdb"])
        if bad_files:
            out.error("The conan-center repository doesn't allow PDB files")
            out.error("Found files:\n{}".format("\n".join(bad_files)))

    @run_test("KB-H018", output)
    def test(out):
        bad_files = _get_files_following_patterns(conanfile.package_folder, ["*.la"])
        if bad_files:
            out.error("Libtool files found (*.la). Do not package *.la files "
                      "but library files (.a) ")
            out.error("Found files:\n{}".format("\n".join(bad_files)))

    @run_test("KB-H021", output)
    def test(out):
        bad_files = _get_files_following_patterns(conanfile.package_folder,
                                                  ["msvcr*.dll", "msvcp*.dll", "vcruntime*.dll", "concrt*.dll"])
        if bad_files:
            out.error("The conan-center repository doesn't allow Microsoft Visual Studio runtime files.")
            out.error("Found files:\n{}".format("\n".join(bad_files)))


def post_package_info(output, conanfile, reference, **kwargs):

    @run_test("KB-H019", output)
    def test(out):
        if conanfile.name in ["cmake", "msys2", "strawberryperl"]:
            return
        bad_files = _get_files_following_patterns(conanfile.package_folder, ["*.cmake"])
        build_dirs = [bd.replace("\\", "/") for bd in conanfile.cpp_info.builddirs]
        files_missplaced = []

        for filename in bad_files:
            for bdir in build_dirs:
                bdir = "./{}".format(bdir)
                # https://github.com/conan-io/conan/issues/5401
                if bdir == "./":
                    if os.path.dirname(filename) == ".":
                        break
                elif os.path.commonprefix([bdir, filename]) == bdir:
                    break
            else:
                files_missplaced.append(filename)

        if files_missplaced:
            out.error("The *.cmake files have to be placed in a folder declared as "
                      "`cpp_info.builddirs`. Currently folders declared: {}".format(build_dirs))
            out.error("Found files:\n{}".format("\n".join(files_missplaced)))


def _get_files_following_patterns(folder, patterns):
    ret = []
    with tools.chdir(folder):
        for (root, _, filenames) in os.walk("."):
            for filename in filenames:
                for pattern in patterns:
                    if fnmatch.fnmatch(filename, pattern):
                        ret.append(os.path.join(root, filename).replace("\\", "/"))
    return ret


def _get_files_with_extensions(folder, extensions):
    files = []
    with tools.chdir(folder):
        for (root, _, filenames) in os.walk("."):
            for filename in filenames:
                for ext in [ext for ext in extensions if ext != ""]:
                    if filename.endswith(".%s" % ext):
                        files.append(os.path.join(root, filename))
                    # Look for possible executables
                    elif ("" in extensions and "." not in filename
                          and not filename.endswith(".") and "license" not in filename.lower()):
                        files.append(os.path.join(root, filename))
    return files


def _shared_files_well_managed(conanfile, folder):
    shared_extensions = ["dll", "so", "dylib"]
    shared_name = "shared"
    options_dict = {key: value for key, value in conanfile.options.values.as_list()}
    if shared_name in options_dict.keys() and options_dict[shared_name] == "True":
        if not _get_files_with_extensions(folder, shared_extensions):
            return False
    return True


def _files_match_settings(conanfile, folder, output):
    header_extensions = ["h", "h++", "hh", "hxx", "hpp"]
    visual_extensions = ["lib", "dll", "exe", "bat"]
    mingw_extensions = ["a", "a.dll", "dll", "exe", "sh"]
    # The "" extension is allowed to look for possible executables
    linux_extensions = ["a", "so", "sh", ""]
    freebsd_extensions = ["a", "so", "sh", ""]
    macos_extensions = ["a", "dylib", ""]

    has_header = _get_files_with_extensions(folder, header_extensions)
    has_visual = _get_files_with_extensions(folder, visual_extensions)
    has_mingw = _get_files_with_extensions(folder, mingw_extensions)
    has_linux = _get_files_with_extensions(folder, linux_extensions)
    has_freebsd = _get_files_with_extensions(folder, freebsd_extensions)
    has_macos = _get_files_with_extensions(folder, macos_extensions)
    settings_os = _get_os(conanfile)

    if not has_header and not has_visual and not has_mingw and not has_linux and not has_freebsd and not has_macos:
        output.error("Empty package")
        return False
    if _is_recipe_header_only(conanfile):
        if not has_header and (has_visual or has_mingw or has_linux or has_macos):
            output.error("Package for Header Only does not contain artifacts with these extensions: "
                         "%s" % header_extensions)
            return False
        else:
            return True
    if settings_os == "Windows":
        if conanfile.settings.get_safe("compiler") == "Visual Studio":
            if not has_visual:
                output.error("Package for Visual Studio does not contain artifacts with these "
                             "extensions: %s" % visual_extensions)
            return has_visual
        elif conanfile.settings.get_safe("compiler") == "gcc":
            if not has_mingw:
                output.error("Package for MinGW does not contain artifacts with these extensions: "
                             "%s" % mingw_extensions)
            return has_mingw
        else:
            return has_visual or has_mingw
    if settings_os == "Linux":
        if not has_linux:
            output.error("Package for Linux does not contain artifacts with these extensions: "
                         "%s" % linux_extensions)
        return has_linux
    if settings_os == "FreeBSD":
        if not has_freebsd:
            output.error("Package for FreeBSD does not contain artifacts with these extensions: "
                         "%s" % freebsd_extensions)
        return has_freebsd
    if settings_os == "Macos":
        if not has_macos:
            output.error("Package for Macos does not contain artifacts with these extensions: "
                         "%s" % macos_extensions)
        return has_macos
    if settings_os is None:
        if not has_header and (has_visual or has_mingw or has_linux or has_freebsd or has_macos):
            output.error("Package for Header Only does not contain artifacts with these extensions: "
                         "%s" % header_extensions)
            return False
        else:
            return True

    output.error("OS %s might not be supported" % settings_os)
    return False


def _is_recipe_header_only(conanfile):
    without_settings = not bool(_get_settings(conanfile))
    package_id_method = getattr(conanfile, "package_id")
    header_only_id = "self.info.header_only()" in inspect.getsource(package_id_method)
    settings_clear = "self.info.settings.clear()" in inspect.getsource(package_id_method)
    return header_only_id or without_settings or settings_clear


def _get_settings(conanfile):
    settings = getattr(conanfile, "settings")
    if isinstance(settings, Settings):
        return None if not settings.values.fields else settings
    else:
        return settings


def _get_os(conanfile):
    settings = _get_settings(conanfile)
    if not settings:
        return None
    return settings.get_safe("os") or settings.get_safe("os_build")<|MERGE_RESOLUTION|>--- conflicted
+++ resolved
@@ -47,14 +47,10 @@
              "KB-H046": "CMAKE VERBOSE MAKEFILE",
              "KB-H047": "NO ASCII CHARACTERS",
              "KB-H048": "CMAKE VERSION REQUIRED",
-<<<<<<< HEAD
-             }
-=======
              "KB-H049": "CMAKE WINDOWS EXPORT ALL SYMBOLS",
              "KB-H050": "DEFAULT SHARED OPTION VALUE",
              "KB-H051": "DEFAULT OPTIONS AS DICTIONARY"
-            }
->>>>>>> 55312f46
+             }
 
 
 class _HooksOutputErrorCollector(object):
