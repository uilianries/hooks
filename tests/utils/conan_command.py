# coding=utf-8

from contextlib import contextmanager

import sys
from conans import __version__ as conan_version
from conans.client.command import Conan, CommandOutputer, Command
from conans.model.version import Version


@contextmanager
def conan_command(output_stream):
    # This snippet reproduces code from conans.client.command.main, we cannot directly
    # use it because in case of error it is exiting the python interpreter :/
    old_stdout, old_stderr = sys.stdout, sys.stderr
    sys.stdout, sys.stderr = output_stream, output_stream
    conan_api, cache, user_io = Conan.factory()
<<<<<<< HEAD
    user_io.out._stream = output_stream
    outputer = CommandOutputer(user_io, cache)
    if Version(conan_version) >= "1.18":
        cmd = Command(conan_api)
    else:
=======
    if Version(conan_version) >= "1.16":
        cmd = Command(conan_api)
    else:
        user_io.out._stream = output_stream
        outputer = CommandOutputer(user_io, cache)
>>>>>>> f4911ec3
        cmd = Command(conan_api, cache, user_io, outputer)
    try:
        yield cmd
    finally:
        if Version(conan_version) < "1.13":
            conan_api._remote_manager._auth_manager._localdb.connection.close()  # Close sqlite3
        sys.stdout, sys.stderr = old_stdout, old_stderr<|MERGE_RESOLUTION|>--- conflicted
+++ resolved
@@ -15,19 +15,11 @@
     old_stdout, old_stderr = sys.stdout, sys.stderr
     sys.stdout, sys.stderr = output_stream, output_stream
     conan_api, cache, user_io = Conan.factory()
-<<<<<<< HEAD
-    user_io.out._stream = output_stream
-    outputer = CommandOutputer(user_io, cache)
-    if Version(conan_version) >= "1.18":
-        cmd = Command(conan_api)
-    else:
-=======
     if Version(conan_version) >= "1.16":
         cmd = Command(conan_api)
     else:
         user_io.out._stream = output_stream
         outputer = CommandOutputer(user_io, cache)
->>>>>>> f4911ec3
         cmd = Command(conan_api, cache, user_io, outputer)
     try:
         yield cmd
