# coding=utf-8

import os
import textwrap

from conans import tools

from tests.utils.test_cases.conan_client import ConanClientTestCase


class ConanCenterTests(ConanClientTestCase):
    conanfile_base = textwrap.dedent("""\
        from conans import ConanFile

        class AConan(ConanFile):
            url = "fake_url.com"
            license = "fake_license"
            description = "whatever"
            exports_sources = "header.h"
            {placeholder}

            def package(self):
                self.copy("*", dst="include")
        """)
    conanfile_header_only_with_settings = textwrap.dedent("""\
        from conans import ConanFile

        class AConan(ConanFile):
            url = "fake_url.com"
            license = "fake_license"
            description = "whatever"
            exports_sources = "header.h"
            settings = "os", "compiler", "arch", "build_type"

            def package(self):
                self.copy("*", dst="include")

            def package_id(self):
                self.info.header_only()
        """)
    conanfile_fpic = textwrap.dedent("""\
            from conans import ConanFile

            class Fpic(ConanFile):
                url = "fake_url.com"
                license = "fake_license"
                description = "whatever"
                settings = "os", "arch", "compiler", "build_type"
                options = {'fPIC': [True, False]}
                default_options = {'fPIC': True}
            """)
    conanfile_header_only = conanfile_base.format(placeholder='')
    conanfile_installer = conanfile_base.format(placeholder='settings = "os_build"')
    conanfile = conanfile_base.format(placeholder='settings = "os"')

    def _get_environ(self, **kwargs):
        kwargs = super(ConanCenterTests, self)._get_environ(**kwargs)
        kwargs.update({'CONAN_HOOKS': os.path.join(os.path.dirname(__file__), '..', '..', '..',
                                                   'hooks', 'conan-center')})
        return kwargs

    def test_no_duplicated_messages(self):
        tools.save('conanfile.py', content=self.conanfile)
        output = self.conan(['create', '.', 'name/version@jgsogo/test'])
        self.assertIn("ERROR: [PACKAGE LICENSE (KB-H012)] No 'licenses' folder found in package", output)
        self.assertNotIn("[PACKAGE LICENSE (KB-H012)] OK", output)

    def test_conanfile(self):
        tools.save('conanfile.py', content=self.conanfile)
        output = self.conan(['create', '.', 'name/version@jgsogo/test'])
        self.assertIn("[RECIPE METADATA (KB-H003)] OK", output)
        self.assertIn("[HEADER_ONLY, NO COPY SOURCE (KB-H005)] OK", output)
        self.assertIn("[FPIC OPTION (KB-H006)] OK", output)
        self.assertIn("[FPIC MANAGEMENT (KB-H007)] 'fPIC' option not found", output)
        self.assertIn("[VERSION RANGES (KB-H008)] OK", output)
        self.assertIn("[LIBCXX MANAGEMENT (KB-H011)] OK", output)
        self.assertIn("ERROR: [MATCHING CONFIGURATION (KB-H014)] Empty package", output)
        self.assertIn("ERROR: [PACKAGE LICENSE (KB-H012)] No 'licenses' folder found in package", output)
        self.assertIn("[DEFAULT PACKAGE LAYOUT (KB-H013)] OK", output)
        self.assertIn("[SHARED ARTIFACTS (KB-H015)] OK", output)

    def test_conanfile_header_only(self):
        tools.save('conanfile.py', content=self.conanfile_header_only)
        tools.save('header.h', content="")
        output = self.conan(['create', '.', 'name/version@jgsogo/test'])
        self.assertIn("[RECIPE METADATA (KB-H003)] OK", output)
        self.assertIn("[HEADER_ONLY, NO COPY SOURCE (KB-H005)] This recipe is a header only library", output)
        self.assertIn("[FPIC OPTION (KB-H006)] OK", output)
        self.assertIn("[FPIC MANAGEMENT (KB-H007)] 'fPIC' option not found", output)
        self.assertIn("[VERSION RANGES (KB-H008)] OK", output)
        self.assertIn("[LIBCXX MANAGEMENT (KB-H011)] OK", output)
        self.assertIn("[MATCHING CONFIGURATION (KB-H014)] OK", output)
        self.assertNotIn("ERROR: [MATCHING CONFIGURATION (KB-H014)]", output)
        self.assertIn("ERROR: [PACKAGE LICENSE (KB-H012)] No 'licenses' folder found in package", output)
        self.assertIn("[DEFAULT PACKAGE LAYOUT (KB-H013)] OK", output)
        self.assertIn("[SHARED ARTIFACTS (KB-H015)] OK", output)

    def test_conanfile_header_only_with_settings(self):
        tools.save('conanfile.py', content=self.conanfile_header_only_with_settings)
        tools.save('header.h', content="")
        output = self.conan(['create', '.', 'name/version@jgsogo/test'])
        self.assertIn("[RECIPE METADATA (KB-H003)] OK", output)
        self.assertIn("[HEADER_ONLY, NO COPY SOURCE (KB-H005)] OK", output)
        self.assertIn("[FPIC OPTION (KB-H006)] OK", output)
        self.assertIn("[FPIC MANAGEMENT (KB-H007)] 'fPIC' option not found", output)
        self.assertIn("[VERSION RANGES (KB-H008)] OK", output)
        self.assertIn("[LIBCXX MANAGEMENT (KB-H011)] OK", output)
        self.assertIn("[MATCHING CONFIGURATION (KB-H014)] OK", output)
        self.assertIn("ERROR: [PACKAGE LICENSE (KB-H012)] No 'licenses' folder found in package", output)
        self.assertIn("[DEFAULT PACKAGE LAYOUT (KB-H013)] OK", output)
        self.assertIn("[SHARED ARTIFACTS (KB-H015)] OK", output)

    def test_conanfile_installer(self):
        tools.save('conanfile.py', content=self.conanfile_installer)
        output = self.conan(['create', '.', 'name/version@jgsogo/test'])
        self.assertIn("[RECIPE METADATA (KB-H003)] OK", output)
        self.assertIn("[HEADER_ONLY, NO COPY SOURCE (KB-H005)] OK", output)
        self.assertIn("[FPIC OPTION (KB-H006)] OK", output)
        self.assertIn("[FPIC MANAGEMENT (KB-H007)] 'fPIC' option not found", output)
        self.assertIn("[VERSION RANGES (KB-H008)] OK", output)
        self.assertIn("[LIBCXX MANAGEMENT (KB-H011)] OK", output)
        self.assertIn("ERROR: [MATCHING CONFIGURATION (KB-H014)] Empty package", output)
        self.assertIn("ERROR: [MATCHING CONFIGURATION (KB-H014)] Packaged artifacts does not match",
                      output)
        self.assertIn("ERROR: [PACKAGE LICENSE (KB-H012)] No 'licenses' folder found in package", output)
        self.assertIn("[DEFAULT PACKAGE LAYOUT (KB-H013)] OK", output)
        self.assertIn("[SHARED ARTIFACTS (KB-H015)] OK", output)

<<<<<<< HEAD
    def test_fpic_remove(self):
        conanfile = textwrap.dedent("""\
        from conans import ConanFile
        from conans.errors import ConanInvalidConfiguration

        class LinuxOnly(ConanFile):
            url = "fake_url.com"
            license = "fake_license"
            description = "whatever"
            settings = "os", "arch", "compiler", "build_type"
            options = {"fPIC": [True, False], "shared": [True, False]}
            default_options = {"fPIC": True, "shared": False}
=======
    def test_conanfile_cppstd(self):
        content = textwrap.dedent("""\
        from conans import ConanFile

        class AConan(ConanFile):
            url = "fake_url.com"
            license = "fake_license"
            description = "whatever"
            exports_sources = "header.h", "test.c"
            settings = "os", "compiler", "arch", "build_type"

            def configure(self):
                {configure}
>>>>>>> 1555609d

            def package(self):
                self.copy("*", dst="include")
        """)
<<<<<<< HEAD
        tools.save('conanfile.py', content=conanfile)
        output = self.conan(['create', '.', 'package/version@conan/test'])
        self.assertIn("[FPIC OPTION (KB-H006)] OK", output)
        if tools.os_info.is_windows:
            self.assertIn("ERROR: [FPIC MANAGEMENT (KB-H007)] 'fPIC' option not managed " \
                          "correctly. Please remove it for Windows " \
                          "configurations: del self.options.fpic", output)
        else:
            self.assertIn("[FPIC MANAGEMENT (KB-H007)] OK. 'fPIC' option found and apparently " \
                        "well managed", output)
=======

        tools.save('test.c', content="#define FOO 1")
        tools.save('conanfile.py', content=content.format(
                   configure="pass"))
        output = self.conan(['create', '.', 'name/version@user/test'])
        self.assertIn("ERROR: [LIBCXX MANAGEMENT (KB-H011)] Can't detect C++ source files but " \
                      "recipe does not remove 'self.settings.compiler.libcxx'", output)
        self.assertIn("ERROR: [CPPSTD MANAGEMENT (KB-H022)] Can't detect C++ source files but " \
                      "recipe does not remove 'self.settings.compiler.cppstd'", output)

        tools.save('conanfile.py', content=content.format(configure="""
        del self.settings.compiler.libcxx
        del self.settings.compiler.cppstd"""))
        output = self.conan(['create', '.', 'name/version@user/test'])
        self.assertIn("[LIBCXX MANAGEMENT (KB-H011)] OK", output)
        self.assertIn("[CPPSTD MANAGEMENT (KB-H022)] OK", output)

    def test_conanfile_fpic(self):
        tools.save('conanfile.py', content=self.conanfile_fpic)
        output = self.conan(['create', '.', 'fpic/version@conan/test'])
        self.assertIn("FPIC OPTION (KB-H006)] OK", output)
        self.assertNotIn("[FPIC MANAGEMENT (KB-H007)] 'fPIC' option not found", output)
        self.assertIn("[FPIC MANAGEMENT (KB-H007)] 'fPIC' option not managed correctly.", output)
>>>>>>> 1555609d
<|MERGE_RESOLUTION|>--- conflicted
+++ resolved
@@ -126,7 +126,6 @@
         self.assertIn("[DEFAULT PACKAGE LAYOUT (KB-H013)] OK", output)
         self.assertIn("[SHARED ARTIFACTS (KB-H015)] OK", output)
 
-<<<<<<< HEAD
     def test_fpic_remove(self):
         conanfile = textwrap.dedent("""\
         from conans import ConanFile
@@ -139,26 +138,10 @@
             settings = "os", "arch", "compiler", "build_type"
             options = {"fPIC": [True, False], "shared": [True, False]}
             default_options = {"fPIC": True, "shared": False}
-=======
-    def test_conanfile_cppstd(self):
-        content = textwrap.dedent("""\
-        from conans import ConanFile
-
-        class AConan(ConanFile):
-            url = "fake_url.com"
-            license = "fake_license"
-            description = "whatever"
-            exports_sources = "header.h", "test.c"
-            settings = "os", "compiler", "arch", "build_type"
-
-            def configure(self):
-                {configure}
->>>>>>> 1555609d
 
             def package(self):
                 self.copy("*", dst="include")
         """)
-<<<<<<< HEAD
         tools.save('conanfile.py', content=conanfile)
         output = self.conan(['create', '.', 'package/version@conan/test'])
         self.assertIn("[FPIC OPTION (KB-H006)] OK", output)
@@ -169,7 +152,21 @@
         else:
             self.assertIn("[FPIC MANAGEMENT (KB-H007)] OK. 'fPIC' option found and apparently " \
                         "well managed", output)
-=======
+
+    def test_conanfile_cppstd(self):
+        content = textwrap.dedent("""\
+        from conans import ConanFile
+        class AConan(ConanFile):
+            url = "fake_url.com"
+            license = "fake_license"
+            description = "whatever"
+            exports_sources = "header.h", "test.c"
+            settings = "os", "compiler", "arch", "build_type"
+            def configure(self):
+                {configure}
+            def package(self):
+                self.copy("*", dst="include")
+        """)
 
         tools.save('test.c', content="#define FOO 1")
         tools.save('conanfile.py', content=content.format(
@@ -185,12 +182,4 @@
         del self.settings.compiler.cppstd"""))
         output = self.conan(['create', '.', 'name/version@user/test'])
         self.assertIn("[LIBCXX MANAGEMENT (KB-H011)] OK", output)
-        self.assertIn("[CPPSTD MANAGEMENT (KB-H022)] OK", output)
-
-    def test_conanfile_fpic(self):
-        tools.save('conanfile.py', content=self.conanfile_fpic)
-        output = self.conan(['create', '.', 'fpic/version@conan/test'])
-        self.assertIn("FPIC OPTION (KB-H006)] OK", output)
-        self.assertNotIn("[FPIC MANAGEMENT (KB-H007)] 'fPIC' option not found", output)
-        self.assertIn("[FPIC MANAGEMENT (KB-H007)] 'fPIC' option not managed correctly.", output)
->>>>>>> 1555609d
+        self.assertIn("[CPPSTD MANAGEMENT (KB-H022)] OK", output)