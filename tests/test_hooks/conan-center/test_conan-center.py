--- conflicted
+++ resolved
@@ -400,8 +400,20 @@
         self.assertIn("ERROR: [CMAKE MINIMUM VERSION (KB-H028)] The CMake file '%s' must contain a "
                       "minimum version declared (e.g. cmake_minimum_required(VERSION 3.1.2))" % path,
                       output)
-
-<<<<<<< HEAD
+        cmake = textwrap.dedent("""CMAKE_MINIMUM_REQUIRED (VERSION 2.8.11)
+        project(test)
+        """)
+        tools.save('CMakeLists.txt', content=cmake)
+        output = self.conan(['create', '.', 'name/version@user/test'])
+        self.assertIn("[CMAKE MINIMUM VERSION (KB-H028)] OK", output)
+
+        cmake = textwrap.dedent("""cmake_minimum_required(VERSION 2.8.11)
+        project(test)
+        """)
+        tools.save('CMakeLists.txt', content=cmake)
+        output = self.conan(['create', '.', 'name/version@user/test'])
+        self.assertIn("[CMAKE MINIMUM VERSION (KB-H028)] OK", output)
+
     def test_system_requirements(self):
         conanfile = textwrap.dedent("""\
         from conans import ConanFile
@@ -427,19 +439,4 @@
         tools.save('conanfile.py', content=conanfile)
         output = self.conan(['create', '.', 'name/version@user/test'])
         self.assertIn("ERROR: [SYSTEM REQUIREMENTS (KB-H032)] The method " \
-                      "'SystemPackageTool.install' is not allowed in the recipe.", output)
-=======
-        cmake = textwrap.dedent("""CMAKE_MINIMUM_REQUIRED (VERSION 2.8.11)
-        project(test)
-        """)
-        tools.save('CMakeLists.txt', content=cmake)
-        output = self.conan(['create', '.', 'name/version@user/test'])
-        self.assertIn("[CMAKE MINIMUM VERSION (KB-H028)] OK", output)
-
-        cmake = textwrap.dedent("""cmake_minimum_required(VERSION 2.8.11)
-        project(test)
-        """)
-        tools.save('CMakeLists.txt', content=cmake)
-        output = self.conan(['create', '.', 'name/version@user/test'])
-        self.assertIn("[CMAKE MINIMUM VERSION (KB-H028)] OK", output)
->>>>>>> a9a095a5
+                      "'SystemPackageTool.install' is not allowed in the recipe.", output)