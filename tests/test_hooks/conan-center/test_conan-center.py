--- conflicted
+++ resolved
@@ -88,11 +88,8 @@
         self.assertIn("ERROR: [CONAN CENTER INDEX URL (KB-H027)] The attribute 'url' should " \
                       "point to: https://github.com/conan-io/conan-center-index", output)
         self.assertIn("[CMAKE MINIMUM VERSION (KB-H028)] OK", output)
-<<<<<<< HEAD
         self.assertIn("[NOT ALLOWED ATTRIBUTES (KB-H039)] OK", output)
-=======
         self.assertIn("[SYSTEM REQUIREMENTS (KB-H032)] OK", output)
->>>>>>> 4f9fd80b
 
     def test_conanfile_header_only(self):
         tools.save('conanfile.py', content=self.conanfile_header_only)
@@ -114,11 +111,8 @@
                       "recipe", output)
         self.assertIn("[META LINES (KB-H025)] OK", output)
         self.assertIn("[CMAKE MINIMUM VERSION (KB-H028)] OK", output)
-<<<<<<< HEAD
         self.assertIn("[NOT ALLOWED ATTRIBUTES (KB-H039)] OK", output)
-=======
         self.assertIn("[SYSTEM REQUIREMENTS (KB-H032)] OK", output)
->>>>>>> 4f9fd80b
 
     def test_conanfile_header_only_with_settings(self):
         tools.save('conanfile.py', content=self.conanfile_header_only_with_settings)
