--- conflicted
+++ resolved
@@ -671,7 +671,6 @@
             output = self.conan(['create', '.', 'name/version@user/test'])
             self.assertIn("[NO TARGET NAME (KB-H040)] OK", output)
 
-<<<<<<< HEAD
     def test_cmake_verbose_makefile(self):
         conanfile = self.conanfile_base.format(placeholder="exports_sources = \"CMakeLists.txt\"")
 
@@ -714,7 +713,7 @@
                       "'set(CMAKE_VERBOSE_MAKEFILE ON)' is not allowed."
                       " Remove it from {}."
                       .format(os.path.join("test_package", "CMakeLists.txt")), output)
-=======
+
     @pytest.mark.skipif(six.PY2, reason="Python2 doesn't support utf-8 by default")
     def test_non_ascii_characters(self):
         conanfile = textwrap.dedent("""\
@@ -738,7 +737,6 @@
         self.assertIn("ERROR: [NO ASCII CHARACTERS (KB-H047)] The file 'test_package/conanfile.py' contains a non-ascii character at line (3)." \
                       " Only ASCII characters are allowed, please remove it.", output)
 
->>>>>>> ce56b010
     def test_delete_option(self):
         conanfile = textwrap.dedent("""\
         from conans import ConanFile
