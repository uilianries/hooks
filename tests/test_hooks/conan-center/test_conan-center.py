--- conflicted
+++ resolved
@@ -78,11 +78,8 @@
         self.assertIn("ERROR: [PACKAGE LICENSE (KB-H012)] No 'licenses' folder found in package", output)
         self.assertIn("[DEFAULT PACKAGE LAYOUT (KB-H013)] OK", output)
         self.assertIn("[SHARED ARTIFACTS (KB-H015)] OK", output)
-<<<<<<< HEAD
-        self.assertIn("[CMAKE MINIMUM VERSION (KB-H028)] OK", output)
-=======
-        self.assertIn("[EXPORT LICENSE (KB-H023)] OK", output)
->>>>>>> a7529edd
+        self.assertIn("[CMAKE MINIMUM VERSION (KB-H028)] OK", output)
+        self.assertIn("[EXPORT LICENSE (KB-H023)] OK", output)
 
     def test_conanfile_header_only(self):
         tools.save('conanfile.py', content=self.conanfile_header_only)
@@ -99,11 +96,8 @@
         self.assertIn("ERROR: [PACKAGE LICENSE (KB-H012)] No 'licenses' folder found in package", output)
         self.assertIn("[DEFAULT PACKAGE LAYOUT (KB-H013)] OK", output)
         self.assertIn("[SHARED ARTIFACTS (KB-H015)] OK", output)
-<<<<<<< HEAD
-        self.assertIn("[CMAKE MINIMUM VERSION (KB-H028)] OK", output)
-=======
-        self.assertIn("[EXPORT LICENSE (KB-H023)] OK", output)
->>>>>>> a7529edd
+        self.assertIn("[CMAKE MINIMUM VERSION (KB-H028)] OK", output)
+        self.assertIn("[EXPORT LICENSE (KB-H023)] OK", output)
 
     def test_conanfile_header_only_with_settings(self):
         tools.save('conanfile.py', content=self.conanfile_header_only_with_settings)
@@ -119,11 +113,8 @@
         self.assertIn("ERROR: [PACKAGE LICENSE (KB-H012)] No 'licenses' folder found in package", output)
         self.assertIn("[DEFAULT PACKAGE LAYOUT (KB-H013)] OK", output)
         self.assertIn("[SHARED ARTIFACTS (KB-H015)] OK", output)
-<<<<<<< HEAD
-        self.assertIn("[CMAKE MINIMUM VERSION (KB-H028)] OK", output)
-=======
-        self.assertIn("[EXPORT LICENSE (KB-H023)] OK", output)
->>>>>>> a7529edd
+        self.assertIn("[CMAKE MINIMUM VERSION (KB-H028)] OK", output)
+        self.assertIn("[EXPORT LICENSE (KB-H023)] OK", output)
 
     def test_conanfile_installer(self):
         tools.save('conanfile.py', content=self.conanfile_installer)
@@ -140,10 +131,7 @@
         self.assertIn("ERROR: [PACKAGE LICENSE (KB-H012)] No 'licenses' folder found in package", output)
         self.assertIn("[DEFAULT PACKAGE LAYOUT (KB-H013)] OK", output)
         self.assertIn("[SHARED ARTIFACTS (KB-H015)] OK", output)
-<<<<<<< HEAD
-        self.assertIn("[CMAKE MINIMUM VERSION (KB-H028)] OK", output)
-
-=======
+        self.assertIn("[CMAKE MINIMUM VERSION (KB-H028)] OK", output)
         self.assertIn("[EXPORT LICENSE (KB-H023)] OK", output)
 
     def test_exports_licenses(self):
@@ -198,7 +186,6 @@
         output = self.conan(['create', '.', 'name/version@user/test'])
         self.assertIn("[LIBCXX MANAGEMENT (KB-H011)] OK", output)
         self.assertIn("[CPPSTD MANAGEMENT (KB-H022)] OK", output)
->>>>>>> a7529edd
 
     def test_conanfile_fpic(self):
         tools.save('conanfile.py', content=self.conanfile_fpic)
