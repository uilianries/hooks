import os
import platform
import textwrap

from conans import tools
from conans.client.command import ERROR_INVALID_CONFIGURATION, SUCCESS

from tests.utils.test_cases.conan_client import ConanClientTestCase


class ConanCenterTests(ConanClientTestCase):
    conanfile_base = textwrap.dedent("""\
        from conans import ConanFile

        class AConan(ConanFile):
            url = "fake_url.com"
            license = "fake_license"
            description = "whatever"
            homepage = "homepage.com"
            topics = ("fake_topic", "another_fake_topic")
            exports_sources = "header.h"
            {placeholder}

            def package(self):
                self.copy("*", dst="include")
        """)
    conanfile_header_only_with_settings = textwrap.dedent("""\
        from conans import ConanFile

        class AConan(ConanFile):
            url = "fake_url.com"
            license = "fake_license"
            description = "whatever"
            homepage = "homepage.com"
            exports_sources = "header.h"
            settings = "os", "compiler", "arch", "build_type"

            def package(self):
                self.copy("*", dst="include")

            def package_id(self):
                self.info.header_only()
        """)
    conanfile_fpic = textwrap.dedent("""\
            from conans import ConanFile

            class Fpic(ConanFile):
                url = "fake_url.com"
                license = "fake_license"
                description = "whatever"
                settings = "os", "arch", "compiler", "build_type"
                options = {'fPIC': [True, False]}
                default_options = {'fPIC': True}
            """)
    conanfile_header_only = conanfile_base.format(placeholder='')
    conanfile_installer = conanfile_base.format(placeholder='settings = "os_build"')
    conanfile = conanfile_base.format(placeholder='settings = "os"')

    def _get_environ(self, **kwargs):
        kwargs = super(ConanCenterTests, self)._get_environ(**kwargs)
        kwargs.update({'CONAN_HOOKS': os.path.join(os.path.dirname(__file__), '..', '..', '..',
                                                   'hooks', 'conan-center')})
        return kwargs

    def test_no_duplicated_messages(self):
        tools.save('conanfile.py', content=self.conanfile)
        output = self.conan(['create', '.', 'name/version@jgsogo/test'])
        self.assertIn("ERROR: [PACKAGE LICENSE (KB-H012)] No 'licenses' folder found in package", output)
        self.assertNotIn("[PACKAGE LICENSE (KB-H012)] OK", output)

    def test_conanfile(self):
        tools.save('conanfile.py', content=self.conanfile)
        output = self.conan(['create', '.', 'name/version@jgsogo/test'])
        self.assertIn("[RECIPE METADATA (KB-H003)] OK", output)
        self.assertIn("[HEADER_ONLY, NO COPY SOURCE (KB-H005)] OK", output)
        self.assertIn("[FPIC OPTION (KB-H006)] OK", output)
        self.assertIn("[FPIC MANAGEMENT (KB-H007)] 'fPIC' option not found", output)
        self.assertIn("[VERSION RANGES (KB-H008)] OK", output)
        self.assertIn("[LIBCXX MANAGEMENT (KB-H011)] OK", output)
        self.assertIn("ERROR: [MATCHING CONFIGURATION (KB-H014)] Empty package", output)
        self.assertIn("ERROR: [PACKAGE LICENSE (KB-H012)] No 'licenses' folder found in package", output)
        self.assertIn("[DEFAULT PACKAGE LAYOUT (KB-H013)] OK", output)
        self.assertIn("[SHARED ARTIFACTS (KB-H015)] OK", output)
        self.assertIn("[EXPORT LICENSE (KB-H023)] OK", output)
        self.assertIn("ERROR: [TEST PACKAGE FOLDER (KB-H024)] There is no 'test_package' for this "
                      "recipe", output)
        self.assertIn("[META LINES (KB-H025)] OK", output)
        self.assertIn("[LINTER WARNINGS (KB-H026)] OK", output)
        self.assertIn("ERROR: [CONAN CENTER INDEX URL (KB-H027)] The attribute 'url' should " \
                      "point to: https://github.com/conan-io/conan-center-index", output)
        self.assertIn("[CMAKE MINIMUM VERSION (KB-H028)] OK", output)

    def test_conanfile_header_only(self):
        tools.save('conanfile.py', content=self.conanfile_header_only)
        tools.save('header.h', content="")
        output = self.conan(['create', '.', 'name/version@jgsogo/test'])
        self.assertIn("[RECIPE METADATA (KB-H003)] OK", output)
        self.assertIn("[HEADER_ONLY, NO COPY SOURCE (KB-H005)] This recipe is a header only library", output)
        self.assertIn("[FPIC OPTION (KB-H006)] OK", output)
        self.assertIn("[FPIC MANAGEMENT (KB-H007)] 'fPIC' option not found", output)
        self.assertIn("[VERSION RANGES (KB-H008)] OK", output)
        self.assertIn("[LIBCXX MANAGEMENT (KB-H011)] OK", output)
        self.assertIn("[MATCHING CONFIGURATION (KB-H014)] OK", output)
        self.assertNotIn("ERROR: [MATCHING CONFIGURATION (KB-H014)]", output)
        self.assertIn("ERROR: [PACKAGE LICENSE (KB-H012)] No 'licenses' folder found in package", output)
        self.assertIn("[DEFAULT PACKAGE LAYOUT (KB-H013)] OK", output)
        self.assertIn("[SHARED ARTIFACTS (KB-H015)] OK", output)
        self.assertIn("[EXPORT LICENSE (KB-H023)] OK", output)
        self.assertIn("ERROR: [TEST PACKAGE FOLDER (KB-H024)] There is no 'test_package' for this "
                      "recipe", output)
        self.assertIn("[META LINES (KB-H025)] OK", output)
        self.assertIn("[LINTER WARNINGS (KB-H026)] OK", output)
        self.assertIn("[CMAKE MINIMUM VERSION (KB-H028)] OK", output)

    def test_conanfile_header_only_with_settings(self):
        tools.save('conanfile.py', content=self.conanfile_header_only_with_settings)
        tools.save('header.h', content="")
        output = self.conan(['create', '.', 'name/version@jgsogo/test'])
        self.assertIn("[RECIPE METADATA (KB-H003)] OK", output)
        self.assertIn("[HEADER_ONLY, NO COPY SOURCE (KB-H005)] OK", output)
        self.assertIn("[FPIC OPTION (KB-H006)] OK", output)
        self.assertIn("[FPIC MANAGEMENT (KB-H007)] 'fPIC' option not found", output)
        self.assertIn("[VERSION RANGES (KB-H008)] OK", output)
        self.assertIn("[LIBCXX MANAGEMENT (KB-H011)] OK", output)
        self.assertIn("[MATCHING CONFIGURATION (KB-H014)] OK", output)
        self.assertIn("ERROR: [PACKAGE LICENSE (KB-H012)] No 'licenses' folder found in package", output)
        self.assertIn("[DEFAULT PACKAGE LAYOUT (KB-H013)] OK", output)
        self.assertIn("[SHARED ARTIFACTS (KB-H015)] OK", output)
        self.assertIn("[EXPORT LICENSE (KB-H023)] OK", output)
        self.assertIn("ERROR: [TEST PACKAGE FOLDER (KB-H024)] There is no 'test_package' for this "
                      "recipe", output)
        self.assertIn("[META LINES (KB-H025)] OK", output)
        self.assertIn("[LINTER WARNINGS (KB-H026)] OK", output)
        self.assertIn("[CMAKE MINIMUM VERSION (KB-H028)] OK", output)

    def test_conanfile_installer(self):
        tools.save('conanfile.py', content=self.conanfile_installer)
        output = self.conan(['create', '.', 'name/version@jgsogo/test'])
        self.assertIn("[RECIPE METADATA (KB-H003)] OK", output)
        self.assertIn("[HEADER_ONLY, NO COPY SOURCE (KB-H005)] OK", output)
        self.assertIn("[FPIC OPTION (KB-H006)] OK", output)
        self.assertIn("[FPIC MANAGEMENT (KB-H007)] 'fPIC' option not found", output)
        self.assertIn("[VERSION RANGES (KB-H008)] OK", output)
        self.assertIn("[LIBCXX MANAGEMENT (KB-H011)] OK", output)
        self.assertIn("ERROR: [MATCHING CONFIGURATION (KB-H014)] Empty package", output)
        self.assertIn("ERROR: [MATCHING CONFIGURATION (KB-H014)] Packaged artifacts does not match",
                      output)
        self.assertIn("ERROR: [PACKAGE LICENSE (KB-H012)] No 'licenses' folder found in package", output)
        self.assertIn("[DEFAULT PACKAGE LAYOUT (KB-H013)] OK", output)
        self.assertIn("[SHARED ARTIFACTS (KB-H015)] OK", output)
        self.assertIn("ERROR: [TEST PACKAGE FOLDER (KB-H024)] There is no 'test_package' for this "
                      "recipe", output)
        self.assertIn("[META LINES (KB-H025)] OK", output)
        self.assertIn("[CMAKE MINIMUM VERSION (KB-H028)] OK", output)

    def test_shebang(self):
        conanfile = textwrap.dedent("""\
        #!/usr/bin/env python
        # -*- coding: utf-8 -*-
        from conans import ConanFile, tools
        import os

        class AConan(ConanFile):
            url = "fake_url.com"
            license = "fake_license"
            description = "whatever"
            exports_sources = "header.h"

            def package(self):
                tools.save(os.path.join(self.package_folder, "__init__.py"),
                           content="#!/usr/bin/env python")
                self.copy("*", dst="include")

        # vim: tabstop=8 expandtab shiftwidth=4 softtabstop=4
        """)
        tools.save('conanfile.py', content=conanfile)
        output = self.conan(['create', '.', 'name/version@user/test'])
        self.assertIn("ERROR: [META LINES (KB-H025)] PEP 263 (encoding) is not allowed in the " \
                      "conanfile. Remove the line 2", output)
        self.assertIn("ERROR: [META LINES (KB-H025)] vim editor configuration detected in your " \
                      "recipe. Remove the line 17", output)
        self.assertIn("ERROR: [META LINES (KB-H025)] Shebang (#!) detected in your recipe. " \
                      "Remove the line 1", output)

    def test_run_environment_test_package(self):
        conanfile_tp = textwrap.dedent("""\
        from conans import ConanFile, RunEnvironment, tools

        class TestConan(ConanFile):
            settings = "os", "arch"

            def test(self):
                env_build = RunEnvironment(self)
                with tools.environment_append(env_build.vars):
                    self.run("echo bar")
        """)
        tools.save('test_package/conanfile.py', content=conanfile_tp)
        tools.save('conanfile.py', content=self.conanfile)
        output = self.conan(['create', '.', 'name/version@user/test'])
        self.assertIn("[TEST PACKAGE FOLDER (KB-H024)] OK", output)
        self.assertIn("ERROR: [TEST PACKAGE - RUN ENVIRONMENT (KB-H029)] The 'RunEnvironment()' "
                      "build helper is no longer needed. It has been integrated into the "
                      "self.run(..., run_environment=True)", output)

        conanfile_tp = textwrap.dedent("""\
        from conans import ConanFile, tools

        class TestConan(ConanFile):
            settings = "os", "arch"

            def test(self):
                self.run("echo bar", run_environment=True)
        """)

        tools.save('test_package/conanfile.py', content=conanfile_tp)
        tools.save('conanfile.py', content=self.conanfile)
        output = self.conan(['create', '.', 'name/version@user/test'])
        self.assertIn("[TEST PACKAGE FOLDER (KB-H024)] OK", output)
        self.assertIn("[TEST PACKAGE - RUN ENVIRONMENT (KB-H029)] OK", output)
        self.assertIn("[EXPORT LICENSE (KB-H023)] OK", output)

    def test_exports_licenses(self):
        tools.save('conanfile.py',
                   content=self.conanfile_base.format(placeholder='exports = "LICENSE"'))
        output = self.conan(['create', '.', 'name/version@name/test'])
        self.assertIn("ERROR: [EXPORT LICENSE (KB-H023)] This recipe is exporting a license file." \
                      " Remove LICENSE from `exports`", output)

        tools.save('conanfile.py',
                   content=self.conanfile_base.format(placeholder='exports_sources = "LICENSE"'))
        output = self.conan(['create', '.', 'name/version@name/test'])
        self.assertIn("ERROR: [EXPORT LICENSE (KB-H023)] This recipe is exporting a license file." \
                      " Remove LICENSE from `exports_sources`", output)

        tools.save('conanfile.py',
                   content=self.conanfile_base.format(placeholder='exports = ["foobar", "COPYING.md"]'))
        output = self.conan(['create', '.', 'name/version@name/test'])
        self.assertIn("ERROR: [EXPORT LICENSE (KB-H023)] This recipe is exporting a license file." \
                      " Remove COPYING.md from `exports`", output)

    def test_fpic_remove(self):
        conanfile = textwrap.dedent("""\
        from conans import ConanFile

        class LinuxOnly(ConanFile):
            url = "fake_url.com"
            license = "fake_license"
            description = "whatever"
            settings = "os", "arch", "compiler", "build_type"
            options = {"fPIC": [True, False], "shared": [True, False]}
            default_options = {"fPIC": True, "shared": False}
        """)
        tools.save('conanfile.py', content=conanfile)
        output = self.conan(['create', '.', 'package/version@conan/test'])
        self.assertIn("[FPIC OPTION (KB-H006)] OK", output)
        if tools.os_info.is_windows:
            self.assertIn("ERROR: [FPIC MANAGEMENT (KB-H007)] 'fPIC' option not managed " \
                          "correctly. Please remove it for Windows " \
                          "configurations: del self.options.fpic", output)
        else:
            self.assertIn("[FPIC MANAGEMENT (KB-H007)] OK. 'fPIC' option found and apparently " \
                        "well managed", output)

    def test_fpic_remove_windows(self):
        conanfile = textwrap.dedent("""\
        from conans import ConanFile

        class Conan(ConanFile):
            url = "fake_url.com"
            license = "fake_license"
            description = "whatever"
            settings = "os", "arch", "compiler", "build_type"
            options = {"fPIC": [True, False], "shared": [True, False]}
            default_options = {"fPIC": True, "shared": False}

            def config_options(self):
                if self.settings.os == "Windows":
                    del self.options.fPIC
        """)
        tools.save('conanfile.py', content=conanfile)
        output = self.conan(['create', '.', 'package/version@conan/test'])
        self.assertIn("[FPIC OPTION (KB-H006)] OK", output)
        if platform.system() == "Windows":
            self.assertIn("[FPIC MANAGEMENT (KB-H007)] 'fPIC' option not found", output)
        else:
            self.assertIn("[FPIC MANAGEMENT (KB-H007)] OK. 'fPIC' option found and apparently well "
                          "managed", output)
        self.assertIn("[FPIC MANAGEMENT (KB-H007)] OK", output)

    def test_fpic_remove_windows_configuration(self):
        conanfile = textwrap.dedent("""\
        from conans import ConanFile
        from conans.errors import ConanInvalidConfiguration

        class Conan(ConanFile):
            url = "fake_url.com"
            license = "fake_license"
            description = "whatever"
            settings = "os", "arch", "compiler", "build_type"
            options = {"fPIC": [True, False], "shared": [True, False]}
            default_options = {"fPIC": True, "shared": False}

            def configure(self):
                if self.settings.os == "Windows":
                    raise ConanInvalidConfiguration("Windows not supported")
        """)
        tools.save('conanfile.py', content=conanfile)
        if platform.system() == "Windows":
            expected_return_code = ERROR_INVALID_CONFIGURATION
        else:
            expected_return_code = SUCCESS
        output = self.conan(['create', '.', 'package/version@conan/test'], expected_return_code)
        if platform.system() == "Windows":
            self.assertNotIn("[FPIC MANAGEMENT (KB-H007)] OK", output)
        else:
            self.assertIn("[FPIC MANAGEMENT (KB-H007)] OK. 'fPIC' option found and apparently well "
                          "managed", output)

    def test_conanfile_cppstd(self):
        content = textwrap.dedent("""\
        from conans import ConanFile
        class AConan(ConanFile):
            url = "fake_url.com"
            license = "fake_license"
            description = "whatever"
            exports_sources = "header.h", "test.c"
            settings = "os", "compiler", "arch", "build_type"
            def configure(self):
                {configure}
            def package(self):
                self.copy("*", dst="include")
        """)

        tools.save('test.c', content="#define FOO 1")
        tools.save('conanfile.py', content=content.format(
                   configure="pass"))
        output = self.conan(['create', '.', 'name/version@user/test'])
        self.assertIn("ERROR: [LIBCXX MANAGEMENT (KB-H011)] Can't detect C++ source files but " \
                      "recipe does not remove 'self.settings.compiler.libcxx'", output)
        self.assertIn("ERROR: [CPPSTD MANAGEMENT (KB-H022)] Can't detect C++ source files but " \
                      "recipe does not remove 'self.settings.compiler.cppstd'", output)

        tools.save('conanfile.py', content=content.format(configure="""
        del self.settings.compiler.libcxx
        del self.settings.compiler.cppstd"""))
        output = self.conan(['create', '.', 'name/version@user/test'])
        self.assertIn("[LIBCXX MANAGEMENT (KB-H011)] OK", output)
        self.assertIn("[CPPSTD MANAGEMENT (KB-H022)] OK", output)

    def test_missing_attributes(self):
        conanfile = textwrap.dedent("""\
        from conans import ConanFile

        class AConan(ConanFile):
            pass
        """)
        bad_recipe_output = [
            "ERROR: [RECIPE METADATA (KB-H003)] Conanfile doesn't have 'url' attribute.",
            "ERROR: [RECIPE METADATA (KB-H003)] Conanfile doesn't have 'license' attribute.",
            "ERROR: [RECIPE METADATA (KB-H003)] Conanfile doesn't have 'description' attribute.",
            "ERROR: [RECIPE METADATA (KB-H003)] Conanfile doesn't have 'homepage' attribute.",
            "WARN: [RECIPE METADATA (KB-H003)] Conanfile doesn't have 'topics' attribute."
        ]

        tools.save('conanfile.py', content=conanfile)
        output = self.conan(['create', '.', 'name/version@user/test'])
        for msg in bad_recipe_output:
            self.assertIn(msg, output)
        self.assertNotIn("[RECIPE METADATA (KB-H003)] OK", output)

        tools.save('conanfile.py', content=self.conanfile_base.format(placeholder=''))
        output = self.conan(['create', '.', 'name/version@user/test'])
        for msg in bad_recipe_output:
            self.assertNotIn(msg, output)
        self.assertIn("[RECIPE METADATA (KB-H003)] OK", output)

    def test_cci_url(self):
        conanfile = textwrap.dedent("""\
        from conans import ConanFile
        class AConan(ConanFile):
            url = "https://github.com/conan-io/conan-center-index"
            license = "fake_license"
            description = "whatever"
            exports_sources = "header.h"
            def package(self):
                self.copy("*", dst="include")
        """)
        tools.save('conanfile.py', content=conanfile)
        output = self.conan(['create', '.', 'name/version@jgsogo/test'])
        self.assertIn("[CONAN CENTER INDEX URL (KB-H027)] OK", output)

    def test_cmake_minimum_version(self):
        conanfile = self.conanfile_base.format(placeholder="exports_sources = \"CMakeLists.txt\"")
        cmake = """project(test)
        """
        tools.save('conanfile.py', content=conanfile)
        tools.save('CMakeLists.txt', content=cmake)
        output = self.conan(['create', '.', 'name/version@user/test'])
        path = os.path.join(".", "CMakeLists.txt")
        self.assertIn("ERROR: [CMAKE MINIMUM VERSION (KB-H028)] The CMake file '%s' must contain a "
                      "minimum version declared (e.g. cmake_minimum_required(VERSION 3.1.2))" % path,
                      output)

<<<<<<< HEAD
    def test_linter_warnings(self):
        conanfile = textwrap.dedent("""\
        from conans import ConanFile, tools, CMake
        import os
        import platform

        class AConan(ConanFile):
            pass
        """)
        tools.save('conanfile.py', content=conanfile)
        output = self.conan(['create', '.', 'name/version@jgsogo/test'])
        self.assertIn("ERROR: [LINTER WARNINGS (KB-H026)] Linter warnings detected." \
                      " Check the warnings in the output and fix them in the recipe", output)
        self.assertIn("Linter warnings", output)
        self.assertIn("WARN: Linter. Line 1: Unused tools imported from conans", output)
=======
        cmake = textwrap.dedent("""CMAKE_MINIMUM_REQUIRED (VERSION 2.8.11)
        project(test)
        """)
        tools.save('CMakeLists.txt', content=cmake)
        output = self.conan(['create', '.', 'name/version@user/test'])
        self.assertIn("[CMAKE MINIMUM VERSION (KB-H028)] OK", output)

        cmake = textwrap.dedent("""cmake_minimum_required(VERSION 2.8.11)
        project(test)
        """)
        tools.save('CMakeLists.txt', content=cmake)
        output = self.conan(['create', '.', 'name/version@user/test'])
        self.assertIn("[CMAKE MINIMUM VERSION (KB-H028)] OK", output)
>>>>>>> a9a095a5
<|MERGE_RESOLUTION|>--- conflicted
+++ resolved
@@ -400,8 +400,20 @@
         self.assertIn("ERROR: [CMAKE MINIMUM VERSION (KB-H028)] The CMake file '%s' must contain a "
                       "minimum version declared (e.g. cmake_minimum_required(VERSION 3.1.2))" % path,
                       output)
-
-<<<<<<< HEAD
+        cmake = textwrap.dedent("""CMAKE_MINIMUM_REQUIRED (VERSION 2.8.11)
+        project(test)
+        """)
+        tools.save('CMakeLists.txt', content=cmake)
+        output = self.conan(['create', '.', 'name/version@user/test'])
+        self.assertIn("[CMAKE MINIMUM VERSION (KB-H028)] OK", output)
+
+        cmake = textwrap.dedent("""cmake_minimum_required(VERSION 2.8.11)
+        project(test)
+        """)
+        tools.save('CMakeLists.txt', content=cmake)
+        output = self.conan(['create', '.', 'name/version@user/test'])
+        self.assertIn("[CMAKE MINIMUM VERSION (KB-H028)] OK", output)
+
     def test_linter_warnings(self):
         conanfile = textwrap.dedent("""\
         from conans import ConanFile, tools, CMake
@@ -416,19 +428,4 @@
         self.assertIn("ERROR: [LINTER WARNINGS (KB-H026)] Linter warnings detected." \
                       " Check the warnings in the output and fix them in the recipe", output)
         self.assertIn("Linter warnings", output)
-        self.assertIn("WARN: Linter. Line 1: Unused tools imported from conans", output)
-=======
-        cmake = textwrap.dedent("""CMAKE_MINIMUM_REQUIRED (VERSION 2.8.11)
-        project(test)
-        """)
-        tools.save('CMakeLists.txt', content=cmake)
-        output = self.conan(['create', '.', 'name/version@user/test'])
-        self.assertIn("[CMAKE MINIMUM VERSION (KB-H028)] OK", output)
-
-        cmake = textwrap.dedent("""cmake_minimum_required(VERSION 2.8.11)
-        project(test)
-        """)
-        tools.save('CMakeLists.txt', content=cmake)
-        output = self.conan(['create', '.', 'name/version@user/test'])
-        self.assertIn("[CMAKE MINIMUM VERSION (KB-H028)] OK", output)
->>>>>>> a9a095a5
+        self.assertIn("WARN: Linter. Line 1: Unused tools imported from conans", output)