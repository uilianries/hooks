# coding=utf-8

import os
import textwrap

from conans import tools

from tests.utils.test_cases.conan_client import ConanClientTestCase


class ConanCenterTests(ConanClientTestCase):
    conanfile_base = textwrap.dedent("""\
        from conans import ConanFile

        class AConan(ConanFile):
            url = "fake_url.com"
            license = "fake_license"
            description = "whatever"
            exports_sources = "header.h"
            {placeholder}

            def package(self):
                self.copy("*", dst="include")
        """)
    conanfile_header_only_with_settings = textwrap.dedent("""\
        from conans import ConanFile

        class AConan(ConanFile):
            url = "fake_url.com"
            license = "fake_license"
            description = "whatever"
            exports_sources = "header.h"
            settings = "os", "compiler", "arch", "build_type"

            def package(self):
                self.copy("*", dst="include")

            def package_id(self):
                self.info.header_only()
        """)
    conanfile_fpic = textwrap.dedent("""\
            from conans import ConanFile

            class Fpic(ConanFile):
                url = "fake_url.com"
                license = "fake_license"
                description = "whatever"
                settings = "os", "arch", "compiler", "build_type"
                options = {'fPIC': [True, False]}
                default_options = {'fPIC': True}
            """)
    conanfile_header_only = conanfile_base.format(placeholder='')
    conanfile_installer = conanfile_base.format(placeholder='settings = "os_build"')
    conanfile = conanfile_base.format(placeholder='settings = "os"')

    def _get_environ(self, **kwargs):
        kwargs = super(ConanCenterTests, self)._get_environ(**kwargs)
        kwargs.update({'CONAN_HOOKS': os.path.join(os.path.dirname(__file__), '..', '..', '..',
                                                   'hooks', 'conan-center')})
        return kwargs

    def test_no_duplicated_messages(self):
        tools.save('conanfile.py', content=self.conanfile)
        output = self.conan(['create', '.', 'name/version@jgsogo/test'])
        self.assertIn("ERROR: [PACKAGE LICENSE (KB-H012)] No 'licenses' folder found in package", output)
        self.assertNotIn("[PACKAGE LICENSE (KB-H012)] OK", output)

    def test_conanfile(self):
        tools.save('conanfile.py', content=self.conanfile)
        output = self.conan(['create', '.', 'name/version@jgsogo/test'])
        self.assertIn("[RECIPE METADATA (KB-H003)] OK", output)
        self.assertIn("[HEADER_ONLY, NO COPY SOURCE (KB-H005)] OK", output)
        self.assertIn("[FPIC OPTION (KB-H006)] OK", output)
        self.assertIn("[FPIC MANAGEMENT (KB-H007)] 'fPIC' option not found", output)
        self.assertIn("[VERSION RANGES (KB-H008)] OK", output)
        self.assertIn("[LIBCXX MANAGEMENT (KB-H011)] OK", output)
        self.assertIn("ERROR: [MATCHING CONFIGURATION (KB-H014)] Empty package", output)
        self.assertIn("ERROR: [PACKAGE LICENSE (KB-H012)] No 'licenses' folder found in package", output)
        self.assertIn("[DEFAULT PACKAGE LAYOUT (KB-H013)] OK", output)
        self.assertIn("[SHARED ARTIFACTS (KB-H015)] OK", output)
        self.assertIn("[EXPORT RECIPE (KB-H023)] OK", output)

    def test_conanfile_header_only(self):
        tools.save('conanfile.py', content=self.conanfile_header_only)
        tools.save('header.h', content="")
        output = self.conan(['create', '.', 'name/version@jgsogo/test'])
        self.assertIn("[RECIPE METADATA (KB-H003)] OK", output)
        self.assertIn("[HEADER_ONLY, NO COPY SOURCE (KB-H005)] This recipe is a header only library", output)
        self.assertIn("[FPIC OPTION (KB-H006)] OK", output)
        self.assertIn("[FPIC MANAGEMENT (KB-H007)] 'fPIC' option not found", output)
        self.assertIn("[VERSION RANGES (KB-H008)] OK", output)
        self.assertIn("[LIBCXX MANAGEMENT (KB-H011)] OK", output)
        self.assertIn("[MATCHING CONFIGURATION (KB-H014)] OK", output)
        self.assertNotIn("ERROR: [MATCHING CONFIGURATION (KB-H014)]", output)
        self.assertIn("ERROR: [PACKAGE LICENSE (KB-H012)] No 'licenses' folder found in package", output)
        self.assertIn("[DEFAULT PACKAGE LAYOUT (KB-H013)] OK", output)
        self.assertIn("[SHARED ARTIFACTS (KB-H015)] OK", output)
        self.assertIn("[EXPORT RECIPE (KB-H023)] OK", output)

    def test_conanfile_header_only_with_settings(self):
        tools.save('conanfile.py', content=self.conanfile_header_only_with_settings)
        tools.save('header.h', content="")
        output = self.conan(['create', '.', 'name/version@jgsogo/test'])
        self.assertIn("[RECIPE METADATA (KB-H003)] OK", output)
        self.assertIn("[HEADER_ONLY, NO COPY SOURCE (KB-H005)] OK", output)
        self.assertIn("[FPIC OPTION (KB-H006)] OK", output)
        self.assertIn("[FPIC MANAGEMENT (KB-H007)] 'fPIC' option not found", output)
        self.assertIn("[VERSION RANGES (KB-H008)] OK", output)
        self.assertIn("[LIBCXX MANAGEMENT (KB-H011)] OK", output)
        self.assertIn("[MATCHING CONFIGURATION (KB-H014)] OK", output)
        self.assertIn("ERROR: [PACKAGE LICENSE (KB-H012)] No 'licenses' folder found in package", output)
        self.assertIn("[DEFAULT PACKAGE LAYOUT (KB-H013)] OK", output)
        self.assertIn("[SHARED ARTIFACTS (KB-H015)] OK", output)
        self.assertIn("[EXPORT RECIPE (KB-H023)] OK", output)

    def test_conanfile_installer(self):
        tools.save('conanfile.py', content=self.conanfile_installer)
        output = self.conan(['create', '.', 'name/version@jgsogo/test'])
        self.assertIn("[RECIPE METADATA (KB-H003)] OK", output)
        self.assertIn("[HEADER_ONLY, NO COPY SOURCE (KB-H005)] OK", output)
        self.assertIn("[FPIC OPTION (KB-H006)] OK", output)
        self.assertIn("[FPIC MANAGEMENT (KB-H007)] 'fPIC' option not found", output)
        self.assertIn("[VERSION RANGES (KB-H008)] OK", output)
        self.assertIn("[LIBCXX MANAGEMENT (KB-H011)] OK", output)
        self.assertIn("ERROR: [MATCHING CONFIGURATION (KB-H014)] Empty package", output)
        self.assertIn("ERROR: [MATCHING CONFIGURATION (KB-H014)] Packaged artifacts does not match",
                      output)
        self.assertIn("ERROR: [PACKAGE LICENSE (KB-H012)] No 'licenses' folder found in package", output)
        self.assertIn("[DEFAULT PACKAGE LAYOUT (KB-H013)] OK", output)
        self.assertIn("[SHARED ARTIFACTS (KB-H015)] OK", output)
<<<<<<< HEAD
        self.assertIn("[EXPORT RECIPE (KB-H023)] OK", output)

    def test_exports_licenses(self):
        tools.save('conanfile.py',
                   content=self.conanfile_base.format(placeholder='exports = "LICENSE"'))
        output = self.conan(['create', '.', 'name/version@name/test'])
        self.assertIn("ERROR: [EXPORT RECIPE (KB-H023)] This recipe is exporting a license file." \
                      " Remove LICENSE from `exports`", output)

        tools.save('conanfile.py',
                   content=self.conanfile_base.format(placeholder='exports_sources = "LICENSE"'))
        output = self.conan(['create', '.', 'name/version@name/test'])
        self.assertIn("ERROR: [EXPORT RECIPE (KB-H023)] This recipe is exporting a license file." \
                      " Remove LICENSE from `exports_sources`", output)

        tools.save('conanfile.py',
                   content=self.conanfile_base.format(placeholder='exports = ["foobar", "COPYING.md"]'))
        output = self.conan(['create', '.', 'name/version@name/test'])
        self.assertIn("ERROR: [EXPORT RECIPE (KB-H023)] This recipe is exporting a license file." \
                      " Remove COPYING.md from `exports`", output)
=======

    def test_conanfile_cppstd(self):
        content = textwrap.dedent("""\
        from conans import ConanFile

        class AConan(ConanFile):
            url = "fake_url.com"
            license = "fake_license"
            description = "whatever"
            exports_sources = "header.h", "test.c"
            settings = "os", "compiler", "arch", "build_type"

            def configure(self):
                {configure}

            def package(self):
                self.copy("*", dst="include")
        """)

        tools.save('test.c', content="#define FOO 1")
        tools.save('conanfile.py', content=content.format(
                   configure="pass"))
        output = self.conan(['create', '.', 'name/version@user/test'])
        self.assertIn("ERROR: [LIBCXX MANAGEMENT (KB-H011)] Can't detect C++ source files but " \
                      "recipe does not remove 'self.settings.compiler.libcxx'", output)
        self.assertIn("ERROR: [CPPSTD MANAGEMENT (KB-H022)] Can't detect C++ source files but " \
                      "recipe does not remove 'self.settings.compiler.cppstd'", output)

        tools.save('conanfile.py', content=content.format(configure="""
        del self.settings.compiler.libcxx
        del self.settings.compiler.cppstd"""))
        output = self.conan(['create', '.', 'name/version@user/test'])
        self.assertIn("[LIBCXX MANAGEMENT (KB-H011)] OK", output)
        self.assertIn("[CPPSTD MANAGEMENT (KB-H022)] OK", output)

    def test_conanfile_fpic(self):
        tools.save('conanfile.py', content=self.conanfile_fpic)
        output = self.conan(['create', '.', 'fpic/version@conan/test'])
        self.assertIn("FPIC OPTION (KB-H006)] OK", output)
        self.assertNotIn("[FPIC MANAGEMENT (KB-H007)] 'fPIC' option not found", output)
        self.assertIn("[FPIC MANAGEMENT (KB-H007)] 'fPIC' option not managed correctly.", output)
>>>>>>> 1555609d
<|MERGE_RESOLUTION|>--- conflicted
+++ resolved
@@ -78,7 +78,7 @@
         self.assertIn("ERROR: [PACKAGE LICENSE (KB-H012)] No 'licenses' folder found in package", output)
         self.assertIn("[DEFAULT PACKAGE LAYOUT (KB-H013)] OK", output)
         self.assertIn("[SHARED ARTIFACTS (KB-H015)] OK", output)
-        self.assertIn("[EXPORT RECIPE (KB-H023)] OK", output)
+        self.assertIn("[EXPORT LICENSE (KB-H023)] OK", output)
 
     def test_conanfile_header_only(self):
         tools.save('conanfile.py', content=self.conanfile_header_only)
@@ -95,7 +95,7 @@
         self.assertIn("ERROR: [PACKAGE LICENSE (KB-H012)] No 'licenses' folder found in package", output)
         self.assertIn("[DEFAULT PACKAGE LAYOUT (KB-H013)] OK", output)
         self.assertIn("[SHARED ARTIFACTS (KB-H015)] OK", output)
-        self.assertIn("[EXPORT RECIPE (KB-H023)] OK", output)
+        self.assertIn("[EXPORT LICENSE (KB-H023)] OK", output)
 
     def test_conanfile_header_only_with_settings(self):
         tools.save('conanfile.py', content=self.conanfile_header_only_with_settings)
@@ -111,7 +111,7 @@
         self.assertIn("ERROR: [PACKAGE LICENSE (KB-H012)] No 'licenses' folder found in package", output)
         self.assertIn("[DEFAULT PACKAGE LAYOUT (KB-H013)] OK", output)
         self.assertIn("[SHARED ARTIFACTS (KB-H015)] OK", output)
-        self.assertIn("[EXPORT RECIPE (KB-H023)] OK", output)
+        self.assertIn("[EXPORT LICENSE (KB-H023)] OK", output)
 
     def test_conanfile_installer(self):
         tools.save('conanfile.py', content=self.conanfile_installer)
@@ -128,28 +128,26 @@
         self.assertIn("ERROR: [PACKAGE LICENSE (KB-H012)] No 'licenses' folder found in package", output)
         self.assertIn("[DEFAULT PACKAGE LAYOUT (KB-H013)] OK", output)
         self.assertIn("[SHARED ARTIFACTS (KB-H015)] OK", output)
-<<<<<<< HEAD
-        self.assertIn("[EXPORT RECIPE (KB-H023)] OK", output)
+        self.assertIn("[EXPORT LICENSE (KB-H023)] OK", output)
 
     def test_exports_licenses(self):
         tools.save('conanfile.py',
                    content=self.conanfile_base.format(placeholder='exports = "LICENSE"'))
         output = self.conan(['create', '.', 'name/version@name/test'])
-        self.assertIn("ERROR: [EXPORT RECIPE (KB-H023)] This recipe is exporting a license file." \
+        self.assertIn("ERROR: [EXPORT LICENSE (KB-H023)] This recipe is exporting a license file." \
                       " Remove LICENSE from `exports`", output)
 
         tools.save('conanfile.py',
                    content=self.conanfile_base.format(placeholder='exports_sources = "LICENSE"'))
         output = self.conan(['create', '.', 'name/version@name/test'])
-        self.assertIn("ERROR: [EXPORT RECIPE (KB-H023)] This recipe is exporting a license file." \
+        self.assertIn("ERROR: [EXPORT LICENSE (KB-H023)] This recipe is exporting a license file." \
                       " Remove LICENSE from `exports_sources`", output)
 
         tools.save('conanfile.py',
                    content=self.conanfile_base.format(placeholder='exports = ["foobar", "COPYING.md"]'))
         output = self.conan(['create', '.', 'name/version@name/test'])
-        self.assertIn("ERROR: [EXPORT RECIPE (KB-H023)] This recipe is exporting a license file." \
+        self.assertIn("ERROR: [EXPORT LICENSE (KB-H023)] This recipe is exporting a license file." \
                       " Remove COPYING.md from `exports`", output)
-=======
 
     def test_conanfile_cppstd(self):
         content = textwrap.dedent("""\
@@ -190,5 +188,4 @@
         output = self.conan(['create', '.', 'fpic/version@conan/test'])
         self.assertIn("FPIC OPTION (KB-H006)] OK", output)
         self.assertNotIn("[FPIC MANAGEMENT (KB-H007)] 'fPIC' option not found", output)
-        self.assertIn("[FPIC MANAGEMENT (KB-H007)] 'fPIC' option not managed correctly.", output)
->>>>>>> 1555609d
+        self.assertIn("[FPIC MANAGEMENT (KB-H007)] 'fPIC' option not managed correctly.", output)