import os
import platform
import textwrap
import pytest

from conans import tools
from conans.client.command import ERROR_INVALID_CONFIGURATION, SUCCESS
from conans.tools import Version
from conans import __version__ as conan_version

from tests.utils.test_cases.conan_client import ConanClientTestCase


class ConanCenterTests(ConanClientTestCase):
    conanfile_base = textwrap.dedent("""\
        from conans import ConanFile

        class AConan(ConanFile):
            url = "fake_url.com"
            license = "fake_license"
            description = "whatever"
            homepage = "homepage.com"
            topics = ("fake_topic", "another_fake_topic")
            exports_sources = "header.h"
            {placeholder}

            def package(self):
                self.copy("*", dst="include")
        """)
    conanfile_header_only_with_settings = textwrap.dedent("""\
        from conans import ConanFile

        class AConan(ConanFile):
            url = "fake_url.com"
            license = "fake_license"
            description = "whatever"
            homepage = "homepage.com"
            exports_sources = "header.h"
            settings = "os", "compiler", "arch", "build_type"

            def package(self):
                self.copy("*", dst="include")

            def package_id(self):
                self.info.header_only()
        """)
    conanfile_fpic = textwrap.dedent("""\
            from conans import ConanFile

            class Fpic(ConanFile):
                url = "fake_url.com"
                license = "fake_license"
                description = "whatever"
                settings = "os", "arch", "compiler", "build_type"
                options = {'fPIC': [True, False]}
                default_options = {'fPIC': True}
            """)
    conanfile_header_only = conanfile_base.format(placeholder='')
    conanfile_installer = conanfile_base.format(placeholder='settings = "os_build"')
    conanfile = conanfile_base.format(placeholder='settings = "os"')

    def _get_environ(self, **kwargs):
        kwargs = super(ConanCenterTests, self)._get_environ(**kwargs)
        kwargs.update({'CONAN_HOOKS': os.path.join(os.path.dirname(__file__), '..', '..', '..',
                                                   'hooks', 'conan-center')})
        return kwargs

    def test_no_duplicated_messages(self):
        tools.save('conanfile.py', content=self.conanfile)
        output = self.conan(['create', '.', 'name/version@jgsogo/test'])
        self.assertIn("ERROR: [PACKAGE LICENSE (KB-H012)] No 'licenses' folder found in package", output)
        self.assertNotIn("[PACKAGE LICENSE (KB-H012)] OK", output)

    def test_conanfile(self):
        tools.save('conanfile.py', content=self.conanfile)
        output = self.conan(['create', '.', 'name/version@jgsogo/test'])
        self.assertIn("[RECIPE METADATA (KB-H003)] OK", output)
        self.assertIn("[HEADER_ONLY, NO COPY SOURCE (KB-H005)] OK", output)
        self.assertIn("[FPIC OPTION (KB-H006)] OK", output)
        self.assertIn("[FPIC MANAGEMENT (KB-H007)] 'fPIC' option not found", output)
        self.assertIn("[VERSION RANGES (KB-H008)] OK", output)
        self.assertIn("[LIBCXX MANAGEMENT (KB-H011)] OK", output)
        self.assertIn("ERROR: [MATCHING CONFIGURATION (KB-H014)] Empty package", output)
        self.assertIn("ERROR: [PACKAGE LICENSE (KB-H012)] No 'licenses' folder found in package", output)
        self.assertIn("[DEFAULT PACKAGE LAYOUT (KB-H013)] OK", output)
        self.assertIn("[SHARED ARTIFACTS (KB-H015)] OK", output)
        self.assertIn("[EXPORT LICENSE (KB-H023)] OK", output)
        self.assertIn("ERROR: [TEST PACKAGE FOLDER (KB-H024)] There is no 'test_package' for this "
                      "recipe", output)
        self.assertIn("[META LINES (KB-H025)] OK", output)
        self.assertIn("ERROR: [CONAN CENTER INDEX URL (KB-H027)] The attribute 'url' should " \
                      "point to: https://github.com/conan-io/conan-center-index", output)
        self.assertIn("[CMAKE MINIMUM VERSION (KB-H028)] OK", output)
<<<<<<< HEAD
        self.assertIn("[CUSTOM METHODS (KB-H036)] OK", output)
=======
        self.assertIn("[SYSTEM REQUIREMENTS (KB-H032)] OK", output)
>>>>>>> 6ddb8971

    def test_conanfile_header_only(self):
        tools.save('conanfile.py', content=self.conanfile_header_only)
        tools.save('header.h', content="")
        output = self.conan(['create', '.', 'name/version@jgsogo/test'])
        self.assertIn("[RECIPE METADATA (KB-H003)] OK", output)
        self.assertIn("[HEADER_ONLY, NO COPY SOURCE (KB-H005)] This recipe is a header only library", output)
        self.assertIn("[FPIC OPTION (KB-H006)] OK", output)
        self.assertIn("[FPIC MANAGEMENT (KB-H007)] 'fPIC' option not found", output)
        self.assertIn("[VERSION RANGES (KB-H008)] OK", output)
        self.assertIn("[LIBCXX MANAGEMENT (KB-H011)] OK", output)
        self.assertIn("[MATCHING CONFIGURATION (KB-H014)] OK", output)
        self.assertNotIn("ERROR: [MATCHING CONFIGURATION (KB-H014)]", output)
        self.assertIn("ERROR: [PACKAGE LICENSE (KB-H012)] No 'licenses' folder found in package", output)
        self.assertIn("[DEFAULT PACKAGE LAYOUT (KB-H013)] OK", output)
        self.assertIn("[SHARED ARTIFACTS (KB-H015)] OK", output)
        self.assertIn("[EXPORT LICENSE (KB-H023)] OK", output)
        self.assertIn("ERROR: [TEST PACKAGE FOLDER (KB-H024)] There is no 'test_package' for this "
                      "recipe", output)
        self.assertIn("[META LINES (KB-H025)] OK", output)
        self.assertIn("[CMAKE MINIMUM VERSION (KB-H028)] OK", output)
<<<<<<< HEAD
        self.assertIn("[CUSTOM METHODS (KB-H036)] OK", output)
=======
        self.assertIn("[SYSTEM REQUIREMENTS (KB-H032)] OK", output)
>>>>>>> 6ddb8971

    def test_conanfile_header_only_with_settings(self):
        tools.save('conanfile.py', content=self.conanfile_header_only_with_settings)
        tools.save('header.h', content="")
        output = self.conan(['create', '.', 'name/version@jgsogo/test'])
        self.assertIn("[RECIPE METADATA (KB-H003)] OK", output)
        self.assertIn("[HEADER_ONLY, NO COPY SOURCE (KB-H005)] OK", output)
        self.assertIn("[FPIC OPTION (KB-H006)] OK", output)
        self.assertIn("[FPIC MANAGEMENT (KB-H007)] 'fPIC' option not found", output)
        self.assertIn("[VERSION RANGES (KB-H008)] OK", output)
        self.assertIn("[LIBCXX MANAGEMENT (KB-H011)] OK", output)
        self.assertIn("[MATCHING CONFIGURATION (KB-H014)] OK", output)
        self.assertIn("ERROR: [PACKAGE LICENSE (KB-H012)] No 'licenses' folder found in package", output)
        self.assertIn("[DEFAULT PACKAGE LAYOUT (KB-H013)] OK", output)
        self.assertIn("[SHARED ARTIFACTS (KB-H015)] OK", output)
        self.assertIn("[EXPORT LICENSE (KB-H023)] OK", output)
        self.assertIn("ERROR: [TEST PACKAGE FOLDER (KB-H024)] There is no 'test_package' for this "
                      "recipe", output)
        self.assertIn("[META LINES (KB-H025)] OK", output)
        self.assertIn("[CMAKE MINIMUM VERSION (KB-H028)] OK", output)
<<<<<<< HEAD
        self.assertIn("[CUSTOM METHODS (KB-H036)] OK", output)
=======
        self.assertIn("[SYSTEM REQUIREMENTS (KB-H032)] OK", output)
>>>>>>> 6ddb8971

    def test_conanfile_installer(self):
        tools.save('conanfile.py', content=self.conanfile_installer)
        output = self.conan(['create', '.', 'name/version@jgsogo/test'])
        self.assertIn("[RECIPE METADATA (KB-H003)] OK", output)
        self.assertIn("[HEADER_ONLY, NO COPY SOURCE (KB-H005)] OK", output)
        self.assertIn("[FPIC OPTION (KB-H006)] OK", output)
        self.assertIn("[FPIC MANAGEMENT (KB-H007)] 'fPIC' option not found", output)
        self.assertIn("[VERSION RANGES (KB-H008)] OK", output)
        self.assertIn("[LIBCXX MANAGEMENT (KB-H011)] OK", output)
        self.assertIn("ERROR: [MATCHING CONFIGURATION (KB-H014)] Empty package", output)
        self.assertIn("ERROR: [MATCHING CONFIGURATION (KB-H014)] Packaged artifacts does not match",
                      output)
        self.assertIn("ERROR: [PACKAGE LICENSE (KB-H012)] No 'licenses' folder found in package", output)
        self.assertIn("[DEFAULT PACKAGE LAYOUT (KB-H013)] OK", output)
        self.assertIn("[SHARED ARTIFACTS (KB-H015)] OK", output)
        self.assertIn("ERROR: [TEST PACKAGE FOLDER (KB-H024)] There is no 'test_package' for this "
                      "recipe", output)
        self.assertIn("[META LINES (KB-H025)] OK", output)
        self.assertIn("[CMAKE MINIMUM VERSION (KB-H028)] OK", output)
        self.assertIn("[CUSTOM METHODS (KB-H036)] OK", output)

    def test_shebang(self):
        conanfile = textwrap.dedent("""\
        #!/usr/bin/env python
        # -*- coding: utf-8 -*-
        from conans import ConanFile, tools
        import os

        class AConan(ConanFile):
            url = "fake_url.com"
            license = "fake_license"
            description = "whatever"
            exports_sources = "header.h"

            def package(self):
                tools.save(os.path.join(self.package_folder, "__init__.py"),
                           content="#!/usr/bin/env python")
                self.copy("*", dst="include")

        # vim: tabstop=8 expandtab shiftwidth=4 softtabstop=4
        """)
        tools.save('conanfile.py', content=conanfile)
        output = self.conan(['create', '.', 'name/version@user/test'])
        self.assertIn("ERROR: [META LINES (KB-H025)] PEP 263 (encoding) is not allowed in the " \
                      "conanfile. Remove the line 2", output)
        self.assertIn("ERROR: [META LINES (KB-H025)] vim editor configuration detected in your " \
                      "recipe. Remove the line 17", output)
        self.assertIn("ERROR: [META LINES (KB-H025)] Shebang (#!) detected in your recipe. " \
                      "Remove the line 1", output)

    def test_run_environment_test_package(self):
        conanfile_tp = textwrap.dedent("""\
        from conans import ConanFile, RunEnvironment, tools

        class TestConan(ConanFile):
            settings = "os", "arch"

            def test(self):
                env_build = RunEnvironment(self)
                with tools.environment_append(env_build.vars):
                    self.run("echo bar")
        """)
        tools.save('test_package/conanfile.py', content=conanfile_tp)
        tools.save('conanfile.py', content=self.conanfile)
        output = self.conan(['create', '.', 'name/version@user/test'])
        self.assertIn("[TEST PACKAGE FOLDER (KB-H024)] OK", output)
        self.assertIn("ERROR: [TEST PACKAGE - RUN ENVIRONMENT (KB-H029)] The 'RunEnvironment()' "
                      "build helper is no longer needed. It has been integrated into the "
                      "self.run(..., run_environment=True)", output)

        conanfile_tp = textwrap.dedent("""\
        from conans import ConanFile, tools

        class TestConan(ConanFile):
            settings = "os", "arch"

            def test(self):
                self.run("echo bar", run_environment=True)
        """)

        tools.save('test_package/conanfile.py', content=conanfile_tp)
        tools.save('conanfile.py', content=self.conanfile)
        output = self.conan(['create', '.', 'name/version@user/test'])
        self.assertIn("[TEST PACKAGE FOLDER (KB-H024)] OK", output)
        self.assertIn("[TEST PACKAGE - RUN ENVIRONMENT (KB-H029)] OK", output)
        self.assertIn("[EXPORT LICENSE (KB-H023)] OK", output)
        self.assertIn("[TEST PACKAGE - NO IMPORTS() (KB-H034)] OK", output)

    def test_exports_licenses(self):
        tools.save('conanfile.py',
                   content=self.conanfile_base.format(placeholder='exports = "LICENSE"'))
        output = self.conan(['create', '.', 'name/version@name/test'])
        self.assertIn("ERROR: [EXPORT LICENSE (KB-H023)] This recipe is exporting a license file." \
                      " Remove LICENSE from `exports`", output)

        tools.save('conanfile.py',
                   content=self.conanfile_base.format(placeholder='exports_sources = "LICENSE"'))
        output = self.conan(['create', '.', 'name/version@name/test'])
        self.assertIn("ERROR: [EXPORT LICENSE (KB-H023)] This recipe is exporting a license file." \
                      " Remove LICENSE from `exports_sources`", output)

        tools.save('conanfile.py',
                   content=self.conanfile_base.format(placeholder='exports = ["foobar", "COPYING.md"]'))
        output = self.conan(['create', '.', 'name/version@name/test'])
        self.assertIn("ERROR: [EXPORT LICENSE (KB-H023)] This recipe is exporting a license file." \
                      " Remove COPYING.md from `exports`", output)

    def test_fpic_remove(self):
        conanfile = textwrap.dedent("""\
        from conans import ConanFile

        class LinuxOnly(ConanFile):
            url = "fake_url.com"
            license = "fake_license"
            description = "whatever"
            settings = "os", "arch", "compiler", "build_type"
            options = {"fPIC": [True, False], "shared": [True, False]}
            default_options = {"fPIC": True, "shared": False}
        """)
        tools.save('conanfile.py', content=conanfile)
        output = self.conan(['create', '.', 'package/version@conan/test'])
        self.assertIn("[FPIC OPTION (KB-H006)] OK", output)
        if tools.os_info.is_windows:
            self.assertIn("ERROR: [FPIC MANAGEMENT (KB-H007)] 'fPIC' option not managed " \
                          "correctly. Please remove it for Windows " \
                          "configurations: del self.options.fpic", output)
        else:
            self.assertIn("[FPIC MANAGEMENT (KB-H007)] OK. 'fPIC' option found and apparently " \
                        "well managed", output)

    def test_fpic_remove_windows(self):
        conanfile = textwrap.dedent("""\
        from conans import ConanFile

        class Conan(ConanFile):
            url = "fake_url.com"
            license = "fake_license"
            description = "whatever"
            settings = "os", "arch", "compiler", "build_type"
            options = {"fPIC": [True, False], "shared": [True, False]}
            default_options = {"fPIC": True, "shared": False}

            def config_options(self):
                if self.settings.os == "Windows":
                    del self.options.fPIC
        """)
        tools.save('conanfile.py', content=conanfile)
        output = self.conan(['create', '.', 'package/version@conan/test'])
        self.assertIn("[FPIC OPTION (KB-H006)] OK", output)
        if platform.system() == "Windows":
            self.assertIn("[FPIC MANAGEMENT (KB-H007)] 'fPIC' option not found", output)
        else:
            self.assertIn("[FPIC MANAGEMENT (KB-H007)] OK. 'fPIC' option found and apparently well "
                          "managed", output)
        self.assertIn("[FPIC MANAGEMENT (KB-H007)] OK", output)

    def test_fpic_remove_windows_configuration(self):
        conanfile = textwrap.dedent("""\
        from conans import ConanFile
        from conans.errors import ConanInvalidConfiguration

        class Conan(ConanFile):
            url = "fake_url.com"
            license = "fake_license"
            description = "whatever"
            settings = "os", "arch", "compiler", "build_type"
            options = {"fPIC": [True, False], "shared": [True, False]}
            default_options = {"fPIC": True, "shared": False}

            def configure(self):
                if self.settings.os == "Windows":
                    raise ConanInvalidConfiguration("Windows not supported")
        """)
        tools.save('conanfile.py', content=conanfile)
        if platform.system() == "Windows":
            expected_return_code = ERROR_INVALID_CONFIGURATION
        else:
            expected_return_code = SUCCESS
        output = self.conan(['create', '.', 'package/version@conan/test'], expected_return_code)
        if platform.system() == "Windows":
            self.assertNotIn("[FPIC MANAGEMENT (KB-H007)] OK", output)
        else:
            self.assertIn("[FPIC MANAGEMENT (KB-H007)] OK. 'fPIC' option found and apparently well "
                          "managed", output)

    def test_conanfile_cppstd(self):
        content = textwrap.dedent("""\
        from conans import ConanFile
        class AConan(ConanFile):
            url = "fake_url.com"
            license = "fake_license"
            description = "whatever"
            exports_sources = "header.h", "test.c"
            settings = "os", "compiler", "arch", "build_type"
            def configure(self):
                {configure}
            def package(self):
                self.copy("*", dst="include")
        """)

        tools.save('test.c', content="#define FOO 1")
        tools.save('conanfile.py', content=content.format(
                   configure="pass"))
        output = self.conan(['create', '.', 'name/version@user/test'])
        self.assertIn("ERROR: [LIBCXX MANAGEMENT (KB-H011)] Can't detect C++ source files but " \
                      "recipe does not remove 'self.settings.compiler.libcxx'", output)
        self.assertIn("ERROR: [CPPSTD MANAGEMENT (KB-H022)] Can't detect C++ source files but " \
                      "recipe does not remove 'self.settings.compiler.cppstd'", output)

        tools.save('conanfile.py', content=content.format(configure="""
        del self.settings.compiler.libcxx
        del self.settings.compiler.cppstd"""))
        output = self.conan(['create', '.', 'name/version@user/test'])
        self.assertIn("[LIBCXX MANAGEMENT (KB-H011)] OK", output)
        self.assertIn("[CPPSTD MANAGEMENT (KB-H022)] OK", output)

    def test_missing_attributes(self):
        conanfile = textwrap.dedent("""\
        from conans import ConanFile

        class AConan(ConanFile):
            pass
        """)
        bad_recipe_output = [
            "ERROR: [RECIPE METADATA (KB-H003)] Conanfile doesn't have 'url' attribute.",
            "ERROR: [RECIPE METADATA (KB-H003)] Conanfile doesn't have 'license' attribute.",
            "ERROR: [RECIPE METADATA (KB-H003)] Conanfile doesn't have 'description' attribute.",
            "ERROR: [RECIPE METADATA (KB-H003)] Conanfile doesn't have 'homepage' attribute.",
            "WARN: [RECIPE METADATA (KB-H003)] Conanfile doesn't have 'topics' attribute."
        ]

        tools.save('conanfile.py', content=conanfile)
        output = self.conan(['create', '.', 'name/version@user/test'])
        for msg in bad_recipe_output:
            self.assertIn(msg, output)
        self.assertNotIn("[RECIPE METADATA (KB-H003)] OK", output)

        tools.save('conanfile.py', content=self.conanfile_base.format(placeholder=''))
        output = self.conan(['create', '.', 'name/version@user/test'])
        for msg in bad_recipe_output:
            self.assertNotIn(msg, output)
        self.assertIn("[RECIPE METADATA (KB-H003)] OK", output)

    def test_cci_url(self):
        conanfile = textwrap.dedent("""\
        from conans import ConanFile
        class AConan(ConanFile):
            url = "https://github.com/conan-io/conan-center-index"
            license = "fake_license"
            description = "whatever"
            exports_sources = "header.h"
            def package(self):
                self.copy("*", dst="include")
        """)
        tools.save('conanfile.py', content=conanfile)
        output = self.conan(['create', '.', 'name/version@jgsogo/test'])
        self.assertIn("[CONAN CENTER INDEX URL (KB-H027)] OK", output)

    def test_cmake_minimum_version(self):
        conanfile = self.conanfile_base.format(placeholder="exports_sources = \"CMakeLists.txt\"")
        cmake = """project(test)
        """
        tools.save('conanfile.py', content=conanfile)
        tools.save('CMakeLists.txt', content=cmake)
        output = self.conan(['create', '.', 'name/version@user/test'])
        path = os.path.join(".", "CMakeLists.txt")
        self.assertIn("ERROR: [CMAKE MINIMUM VERSION (KB-H028)] The CMake file '%s' must contain a "
                      "minimum version declared at the beginning "
                      "(e.g. cmake_minimum_required(VERSION 3.1.2))" % path,
                      output)

        cmake = textwrap.dedent("""
        # foobar.cmake
        cmake_minimum_required(VERSION 2.8)
        project(test)
        """)
        tools.save('CMakeLists.txt', content=cmake)
        output = self.conan(['create', '.', 'name/version@user/test'])
        self.assertIn("[CMAKE MINIMUM VERSION (KB-H028)] OK", output)

        cmake = textwrap.dedent("""

        cmake_minimum_required(VERSION 2.8)
        project(test)
        """)
        tools.save('CMakeLists.txt', content=cmake)
        output = self.conan(['create', '.', 'name/version@user/test'])
        self.assertIn("[CMAKE MINIMUM VERSION (KB-H028)] OK", output)

    def test_cmake_minimum_version_test_package(self):
        conanfile = self.conanfile_base.format(placeholder="exports_sources = \"CMakeLists.txt\"")
        conanfile_tp = textwrap.dedent("""\
        from conans import ConanFile, tools, CMake

        class TestConan(ConanFile):
            settings = "os", "arch"

            def build(self):
                cmake = CMake(self)

            def test(self):
                self.run("echo bar", run_environment=True)
        """)
        cmake = """cmake_minimum_required(VERSION 2.8.11)
        project(test)
        """
        tools.save('conanfile.py', content=conanfile)
        tools.save('CMakeLists.txt', content=cmake)
        tools.save('test_package/CMakeLists.txt', content=cmake)
        tools.save('test_package/conanfile.py', content=conanfile_tp)
        output = self.conan(['create', '.', 'name/version@user/test'])
        self.assertIn("[CMAKE MINIMUM VERSION (KB-H028)] OK", output)
        # validate residual cmake files in test_package/build
        output = self.conan(['create', '.', 'name/version@user/test'])
        self.assertIn("[CMAKE MINIMUM VERSION (KB-H028)] OK", output)
        self.assertNotIn("ERROR: [CMAKE MINIMUM VERSION (KB-H028)]", output)

        cmake = textwrap.dedent("""CMAKE_MINIMUM_REQUIRED (VERSION 2.8.11)
        project(test)
        """)
        tools.save('CMakeLists.txt', content=cmake)
        output = self.conan(['create', '.', 'name/version@user/test'])
        self.assertIn("[CMAKE MINIMUM VERSION (KB-H028)] OK", output)

        cmake = textwrap.dedent("""cmake_minimum_required(VERSION 2.8.11)
        project(test)
        """)
        tools.save('CMakeLists.txt', content=cmake)
        output = self.conan(['create', '.', 'name/version@user/test'])
        self.assertIn("[CMAKE MINIMUM VERSION (KB-H028)] OK", output)
        self.assertNotIn("ERROR: [CMAKE MINIMUM VERSION (KB-H028)]", output)

        cmake = textwrap.dedent("""project(test)
        cmake_minimum_required(VERSION 2.8.11)
        """)
        tools.save('CMakeLists.txt', content=cmake)
        output = self.conan(['create', '.', 'name/version@user/test'])
        self.assertIn("ERROR: [CMAKE MINIMUM VERSION (KB-H028)]", output)
        self.assertNotIn("[CMAKE MINIMUM VERSION (KB-H028)] OK", output)

        cmake = """cmake_minimum_required(VERSION 2.8.11)
        project(test)
        """
        tools.save('CMakeLists.txt', content=cmake)
        cmake = textwrap.dedent("""project(test)
        cmake_minimum_required(VERSION 2.8.11)
        """)
        tools.save('test_package/CMakeLists.txt', content=cmake)
        output = self.conan(['create', '.', 'name/version@user/test'])
        self.assertIn("ERROR: [CMAKE MINIMUM VERSION (KB-H028)]", output)
        self.assertNotIn("[CMAKE MINIMUM VERSION (KB-H028)] OK", output)

    def test_system_requirements(self):
        conanfile = textwrap.dedent("""\
        from conans import ConanFile
        from conans.tools import SystemPackageTool
        class SystemReqConan(ConanFile):
            url = "https://github.com/conan-io/conan-center-index"
            license = "fake_license"
            description = "whatever"
            def system_requirements(self):
                installer = SystemPackageTool()
        """)
        tools.save('conanfile.py', content=conanfile)
        output = self.conan(['create', '.', 'name/version@user/test'])
        self.assertIn("[SYSTEM REQUIREMENTS (KB-H032)] OK", output)

        conanfile += "        installer.install([])"
        tools.save('conanfile.py', content=conanfile)
        output = self.conan(['create', '.', 'name/version@user/test'])
        self.assertIn("ERROR: [SYSTEM REQUIREMENTS (KB-H032)] The method " \
                      "'SystemPackageTool.install' is not allowed in the recipe.", output)

        conanfile = conanfile.replace("installer.install([])", "SystemPackageTool().install([])")
        tools.save('conanfile.py', content=conanfile)
        output = self.conan(['create', '.', 'name/version@user/test'])
        self.assertIn("ERROR: [SYSTEM REQUIREMENTS (KB-H032)] The method " \
                      "'SystemPackageTool.install' is not allowed in the recipe.", output)

        output = self.conan(['create', '.', 'libusb/version@user/test'])
        self.assertIn("[SYSTEM REQUIREMENTS (KB-H032)] 'libusb' is part of the allowlist.", output)
        self.assertNotIn("ERROR: [SYSTEM REQUIREMENTS (KB-H032)]", output)

    def test_invalid_recipe_methods(self):
        conanfile = textwrap.dedent("""\
        from conans import ConanFile
        class AConan(ConanFile):
            url = "fake_url.com"
            license = "fake_license"
            description = "whatever"
            homepage = "homepage.com"
            topics = ("fake_topic", "another_fake_topic")

            def configure(self):
                self.output.info("ok")

            def barbarian(self):
                self.output.info("Conan")

            def __my_own_method(self):
                self.output.info("foobar")

            def __my_private_method(self):
                self.output.info("foobar")

            def __abs__(self):
                return self.version

            def _baz(self):
                self.output.info("qux")

        """)
        tools.save('conanfile.py', content=conanfile)
        output = self.conan(['create', '.', 'name/version@user/test'])
        self.assertIn("ERROR: [CUSTOM METHODS (KB-H036)] Custom methods must be declared as "
                      "protected. The follow methods are invalid: '__my_own_method', "
                      "'__my_private_method', 'barbarian'", output)

    def test_imports_not_allowed(self):
        conanfile_tp = textwrap.dedent("""\
        from conans import ConanFile, tools

        class TestConan(ConanFile):
            settings = "os", "arch"

            def imports(self):
                self.copy("*.dll", "", "bin")
                self.copy("*.dylib", "", "lib")

            def test(self):
                self.run("echo bar", run_environment=True)
        """)

        tools.save('test_package/conanfile.py', content=conanfile_tp)
        tools.save('conanfile.py', content=self.conanfile)
        output = self.conan(['create', '.', 'name/version@user/test'])
        self.assertIn("[TEST PACKAGE FOLDER (KB-H024)] OK", output)
        self.assertIn("[TEST PACKAGE - RUN ENVIRONMENT (KB-H029)] OK", output)
        self.assertIn("ERROR: [TEST PACKAGE - NO IMPORTS() (KB-H034)] The method `imports` is not " \
                      "allowed in test_package/conanfile.py", output)

    def test_no_author(self):
        conanfile = textwrap.dedent("""\
        from conans import ConanFile
        class AConan(ConanFile):
            {}
            def configure(self):
                pass
        """)
        tools.save('conanfile.py', content=conanfile.replace("{}", ""))
        output = self.conan(['create', '.', 'name/version@user/test'])
        self.assertIn("[NO AUTHOR (KB-H037)] OK", output)

        tools.save('conanfile.py', content=conanfile.replace("{}", "author = 'foobar'"))
        output = self.conan(['create', '.', 'name/version@user/test'])
        self.assertIn('ERROR: [NO AUTHOR (KB-H037)] Conanfile should not contain author. '
                      'Remove \'author = "foobar"\'', output)

        tools.save('conanfile.py', content=conanfile.replace("{}", "author = ('foo', 'bar')"))
        output = self.conan(['create', '.', 'name/version@user/test'])
        self.assertIn('ERROR: [NO AUTHOR (KB-H037)] Conanfile should not contain author. '
                      'Remove \'author = (\'foo\', \'bar\')', output)

    @pytest.mark.skipif(Version(conan_version) < "1.21", reason="requires Conan 1.21 or higher")
    def test_no_target_name(self):
        conanfile = textwrap.dedent("""\
        from conans import ConanFile
        class AConan(ConanFile):
            def package_info(self):
                {}

        """)
        pkg_config = 'self.cpp_info.names["pkg_config"] = "foolib"'
        regular = 'self.cpp_info.name = "Foo"'
        cmake = 'self.cpp_info.names["cmake"] = "Foo"'
        cmake_multi = 'self.cpp_info.names["cmake_multi"] = "Foo"'
        cmake_find = 'self.cpp_info.names["cmake_find_package"] = "Foo"'
        cmake_find_multi = 'self.cpp_info.names["cmake_find_package_multi"] = "Foo"'

        tools.save('conanfile.py', content=conanfile.replace("{}", regular))
        output = self.conan(['create', '.', 'name/version@user/test'])
        self.assertIn("ERROR: [NO TARGET NAME (KB-H040)] "
                      "CCI uses the name of the package for cmake generator."
                      " Use 'cpp_info.names' instead.", output)

        for line, gen in [(cmake, "cmake"), (cmake_multi, "cmake_multi")]:
            tools.save('conanfile.py', content=conanfile.replace("{}", line))
            output = self.conan(['create', '.', 'name/version@user/test'])
            self.assertIn("ERROR: [NO TARGET NAME (KB-H040)] CCI uses the name of the package for "
                          "{0} generator. Conanfile should not contain "
                          "'self.cpp_info.names['{0}']'. "
                          " Use 'cmake_find_package' and 'cmake_find_package_multi' instead.".format(gen), output)

        for it in [pkg_config, cmake_find, cmake_find_multi]:
            tools.save('conanfile.py', content=conanfile.replace("{}", it))
            output = self.conan(['create', '.', 'name/version@user/test'])
            self.assertIn("[NO TARGET NAME (KB-H040)] OK", output)<|MERGE_RESOLUTION|>--- conflicted
+++ resolved
@@ -91,11 +91,8 @@
         self.assertIn("ERROR: [CONAN CENTER INDEX URL (KB-H027)] The attribute 'url' should " \
                       "point to: https://github.com/conan-io/conan-center-index", output)
         self.assertIn("[CMAKE MINIMUM VERSION (KB-H028)] OK", output)
-<<<<<<< HEAD
         self.assertIn("[CUSTOM METHODS (KB-H036)] OK", output)
-=======
         self.assertIn("[SYSTEM REQUIREMENTS (KB-H032)] OK", output)
->>>>>>> 6ddb8971
 
     def test_conanfile_header_only(self):
         tools.save('conanfile.py', content=self.conanfile_header_only)
@@ -117,11 +114,8 @@
                       "recipe", output)
         self.assertIn("[META LINES (KB-H025)] OK", output)
         self.assertIn("[CMAKE MINIMUM VERSION (KB-H028)] OK", output)
-<<<<<<< HEAD
         self.assertIn("[CUSTOM METHODS (KB-H036)] OK", output)
-=======
         self.assertIn("[SYSTEM REQUIREMENTS (KB-H032)] OK", output)
->>>>>>> 6ddb8971
 
     def test_conanfile_header_only_with_settings(self):
         tools.save('conanfile.py', content=self.conanfile_header_only_with_settings)
@@ -142,11 +136,8 @@
                       "recipe", output)
         self.assertIn("[META LINES (KB-H025)] OK", output)
         self.assertIn("[CMAKE MINIMUM VERSION (KB-H028)] OK", output)
-<<<<<<< HEAD
         self.assertIn("[CUSTOM METHODS (KB-H036)] OK", output)
-=======
         self.assertIn("[SYSTEM REQUIREMENTS (KB-H032)] OK", output)
->>>>>>> 6ddb8971
 
     def test_conanfile_installer(self):
         tools.save('conanfile.py', content=self.conanfile_installer)
