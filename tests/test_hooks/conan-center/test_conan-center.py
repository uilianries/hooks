--- conflicted
+++ resolved
@@ -397,8 +397,20 @@
         self.assertIn("ERROR: [CMAKE MINIMUM VERSION (KB-H028)] The CMake file '%s' must contain a "
                       "minimum version declared (e.g. cmake_minimum_required(VERSION 3.1.2))" % path,
                       output)
-
-<<<<<<< HEAD
+       cmake = textwrap.dedent("""CMAKE_MINIMUM_REQUIRED (VERSION 2.8.11)
+        project(test)
+        """)
+        tools.save('CMakeLists.txt', content=cmake)
+        output = self.conan(['create', '.', 'name/version@user/test'])
+        self.assertIn("[CMAKE MINIMUM VERSION (KB-H028)] OK", output)
+
+        cmake = textwrap.dedent("""cmake_minimum_required(VERSION 2.8.11)
+        project(test)
+        """)
+        tools.save('CMakeLists.txt', content=cmake)
+        output = self.conan(['create', '.', 'name/version@user/test'])
+        self.assertIn("[CMAKE MINIMUM VERSION (KB-H028)] OK", output)
+
     def test_apple_frameworks(self):
         conanfile = textwrap.dedent("""\
         from conans import ConanFile
@@ -421,19 +433,4 @@
         val_conanfile = conanfile + 'frameworks.append("CoreAudio")'
         tools.save('conanfile.py', content=val_conanfile)
         output = self.conan(['create', '.', 'name/version@user/test'])
-        self.assertIn("[APPLE FRAMEWORK (KB-H033)] OK", output)
-=======
-        cmake = textwrap.dedent("""CMAKE_MINIMUM_REQUIRED (VERSION 2.8.11)
-        project(test)
-        """)
-        tools.save('CMakeLists.txt', content=cmake)
-        output = self.conan(['create', '.', 'name/version@user/test'])
-        self.assertIn("[CMAKE MINIMUM VERSION (KB-H028)] OK", output)
-
-        cmake = textwrap.dedent("""cmake_minimum_required(VERSION 2.8.11)
-        project(test)
-        """)
-        tools.save('CMakeLists.txt', content=cmake)
-        output = self.conan(['create', '.', 'name/version@user/test'])
-        self.assertIn("[CMAKE MINIMUM VERSION (KB-H028)] OK", output)
->>>>>>> a9a095a5
+        self.assertIn("[APPLE FRAMEWORK (KB-H033)] OK", output)