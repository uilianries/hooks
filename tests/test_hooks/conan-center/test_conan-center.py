--- conflicted
+++ resolved
@@ -128,7 +128,6 @@
         self.assertIn("ERROR: [PACKAGE LICENSE (KB-H012)] No 'licenses' folder found in package", output)
         self.assertIn("[DEFAULT PACKAGE LAYOUT (KB-H013)] OK", output)
         self.assertIn("[SHARED ARTIFACTS (KB-H015)] OK", output)
-<<<<<<< HEAD
         self.assertIn("[EXPORT RECIPE (KB-H023)] OK", output)
 
     def test_exports_licenses(self):
@@ -149,12 +148,10 @@
         output = self.conan(['create', '.', 'name/version@name/test'])
         self.assertIn("ERROR: [EXPORT RECIPE (KB-H023)] This recipe is exporting a license file." \
                       " Remove COPYING.md from `exports`", output)
-=======
 
     def test_conanfile_fpic(self):
         tools.save('conanfile.py', content=self.conanfile_fpic)
         output = self.conan(['create', '.', 'fpic/version@conan/test'])
         self.assertIn("FPIC OPTION (KB-H006)] OK", output)
         self.assertNotIn("[FPIC MANAGEMENT (KB-H007)] 'fPIC' option not found", output)
-        self.assertIn("[FPIC MANAGEMENT (KB-H007)] 'fPIC' option not managed correctly.", output)
->>>>>>> a43b4ce0
+        self.assertIn("[FPIC MANAGEMENT (KB-H007)] 'fPIC' option not managed correctly.", output)