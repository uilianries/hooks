--- conflicted
+++ resolved
@@ -132,7 +132,6 @@
         self.assertIn("[DEFAULT PACKAGE LAYOUT (KB-H013)] OK", output)
         self.assertIn("[SHARED ARTIFACTS (KB-H015)] OK", output)
 
-<<<<<<< HEAD
     def test_missing_attributes(self):
         conanfile = textwrap.dedent("""\
         from conans import ConanFile
@@ -150,11 +149,10 @@
         self.assertIn("ERROR: [RECIPE METADATA (KB-H003)] Conanfile doesn't have 'description' attribute.", output)
         self.assertIn("WARN: [RECIPE METADATA (KB-H003)] Conanfile doesn't have 'topics' attribute.", output)
         self.assertNotIn("[RECIPE METADATA (KB-H003)] OK", output)
-=======
+
     def test_conanfile_fpic(self):
         tools.save('conanfile.py', content=self.conanfile_fpic)
         output = self.conan(['create', '.', 'fpic/version@conan/test'])
         self.assertIn("FPIC OPTION (KB-H006)] OK", output)
         self.assertNotIn("[FPIC MANAGEMENT (KB-H007)] 'fPIC' option not found", output)
-        self.assertIn("[FPIC MANAGEMENT (KB-H007)] 'fPIC' option not managed correctly.", output)
->>>>>>> a43b4ce0
+        self.assertIn("[FPIC MANAGEMENT (KB-H007)] 'fPIC' option not managed correctly.", output)