import os
import platform
import textwrap

from conans import tools
from conans.client.command import ERROR_INVALID_CONFIGURATION, SUCCESS

from tests.utils.test_cases.conan_client import ConanClientTestCase


class ConanCenterTests(ConanClientTestCase):
    conanfile_base = textwrap.dedent("""\
        from conans import ConanFile

        class AConan(ConanFile):
            url = "fake_url.com"
            license = "fake_license"
            description = "whatever"
            homepage = "homepage.com"
            topics = ("fake_topic", "another_fake_topic")
            exports_sources = "header.h"
            {placeholder}

            def package(self):
                self.copy("*", dst="include")
        """)
    conanfile_header_only_with_settings = textwrap.dedent("""\
        from conans import ConanFile

        class AConan(ConanFile):
            url = "fake_url.com"
            license = "fake_license"
            description = "whatever"
            homepage = "homepage.com"
            exports_sources = "header.h"
            settings = "os", "compiler", "arch", "build_type"

            def package(self):
                self.copy("*", dst="include")

            def package_id(self):
                self.info.header_only()
        """)
    conanfile_fpic = textwrap.dedent("""\
            from conans import ConanFile

            class Fpic(ConanFile):
                url = "fake_url.com"
                license = "fake_license"
                description = "whatever"
                settings = "os", "arch", "compiler", "build_type"
                options = {'fPIC': [True, False]}
                default_options = {'fPIC': True}
            """)
    conanfile_header_only = conanfile_base.format(placeholder='')
    conanfile_installer = conanfile_base.format(placeholder='settings = "os_build"')
    conanfile = conanfile_base.format(placeholder='settings = "os"')

    def _get_environ(self, **kwargs):
        kwargs = super(ConanCenterTests, self)._get_environ(**kwargs)
        kwargs.update({'CONAN_HOOKS': os.path.join(os.path.dirname(__file__), '..', '..', '..',
                                                   'hooks', 'conan-center')})
        return kwargs

    def test_no_duplicated_messages(self):
        tools.save('conanfile.py', content=self.conanfile)
        output = self.conan(['create', '.', 'name/version@jgsogo/test'])
        self.assertIn("ERROR: [PACKAGE LICENSE (KB-H012)] No 'licenses' folder found in package", output)
        self.assertNotIn("[PACKAGE LICENSE (KB-H012)] OK", output)

    def test_conanfile(self):
        tools.save('conanfile.py', content=self.conanfile)
        output = self.conan(['create', '.', 'name/version@jgsogo/test'])
        self.assertIn("[RECIPE METADATA (KB-H003)] OK", output)
        self.assertIn("[HEADER_ONLY, NO COPY SOURCE (KB-H005)] OK", output)
        self.assertIn("[FPIC OPTION (KB-H006)] OK", output)
        self.assertIn("[FPIC MANAGEMENT (KB-H007)] 'fPIC' option not found", output)
        self.assertIn("[VERSION RANGES (KB-H008)] OK", output)
        self.assertIn("[LIBCXX MANAGEMENT (KB-H011)] OK", output)
        self.assertIn("ERROR: [MATCHING CONFIGURATION (KB-H014)] Empty package", output)
        self.assertIn("ERROR: [PACKAGE LICENSE (KB-H012)] No 'licenses' folder found in package", output)
        self.assertIn("[DEFAULT PACKAGE LAYOUT (KB-H013)] OK", output)
        self.assertIn("[SHARED ARTIFACTS (KB-H015)] OK", output)
        self.assertIn("[EXPORT LICENSE (KB-H023)] OK", output)
        self.assertIn("ERROR: [TEST PACKAGE FOLDER (KB-H024)] There is no 'test_package' for this "
                      "recipe", output)
        self.assertIn("[META LINES (KB-H025)] OK", output)
        self.assertIn("ERROR: [CONAN CENTER INDEX URL (KB-H027)] The attribute 'url' should " \
                      "point to: https://github.com/conan-io/conan-center-index", output)
        self.assertIn("[CMAKE MINIMUM VERSION (KB-H028)] OK", output)

    def test_conanfile_header_only(self):
        tools.save('conanfile.py', content=self.conanfile_header_only)
        tools.save('header.h', content="")
        output = self.conan(['create', '.', 'name/version@jgsogo/test'])
        self.assertIn("[RECIPE METADATA (KB-H003)] OK", output)
        self.assertIn("[HEADER_ONLY, NO COPY SOURCE (KB-H005)] This recipe is a header only library", output)
        self.assertIn("[FPIC OPTION (KB-H006)] OK", output)
        self.assertIn("[FPIC MANAGEMENT (KB-H007)] 'fPIC' option not found", output)
        self.assertIn("[VERSION RANGES (KB-H008)] OK", output)
        self.assertIn("[LIBCXX MANAGEMENT (KB-H011)] OK", output)
        self.assertIn("[MATCHING CONFIGURATION (KB-H014)] OK", output)
        self.assertNotIn("ERROR: [MATCHING CONFIGURATION (KB-H014)]", output)
        self.assertIn("ERROR: [PACKAGE LICENSE (KB-H012)] No 'licenses' folder found in package", output)
        self.assertIn("[DEFAULT PACKAGE LAYOUT (KB-H013)] OK", output)
        self.assertIn("[SHARED ARTIFACTS (KB-H015)] OK", output)
        self.assertIn("[EXPORT LICENSE (KB-H023)] OK", output)
        self.assertIn("ERROR: [TEST PACKAGE FOLDER (KB-H024)] There is no 'test_package' for this "
                      "recipe", output)
        self.assertIn("[META LINES (KB-H025)] OK", output)
        self.assertIn("[CMAKE MINIMUM VERSION (KB-H028)] OK", output)

    def test_conanfile_header_only_with_settings(self):
        tools.save('conanfile.py', content=self.conanfile_header_only_with_settings)
        tools.save('header.h', content="")
        output = self.conan(['create', '.', 'name/version@jgsogo/test'])
        self.assertIn("[RECIPE METADATA (KB-H003)] OK", output)
        self.assertIn("[HEADER_ONLY, NO COPY SOURCE (KB-H005)] OK", output)
        self.assertIn("[FPIC OPTION (KB-H006)] OK", output)
        self.assertIn("[FPIC MANAGEMENT (KB-H007)] 'fPIC' option not found", output)
        self.assertIn("[VERSION RANGES (KB-H008)] OK", output)
        self.assertIn("[LIBCXX MANAGEMENT (KB-H011)] OK", output)
        self.assertIn("[MATCHING CONFIGURATION (KB-H014)] OK", output)
        self.assertIn("ERROR: [PACKAGE LICENSE (KB-H012)] No 'licenses' folder found in package", output)
        self.assertIn("[DEFAULT PACKAGE LAYOUT (KB-H013)] OK", output)
        self.assertIn("[SHARED ARTIFACTS (KB-H015)] OK", output)
        self.assertIn("[EXPORT LICENSE (KB-H023)] OK", output)
        self.assertIn("ERROR: [TEST PACKAGE FOLDER (KB-H024)] There is no 'test_package' for this "
                      "recipe", output)
        self.assertIn("[META LINES (KB-H025)] OK", output)
        self.assertIn("[CMAKE MINIMUM VERSION (KB-H028)] OK", output)

    def test_conanfile_installer(self):
        tools.save('conanfile.py', content=self.conanfile_installer)
        output = self.conan(['create', '.', 'name/version@jgsogo/test'])
        self.assertIn("[RECIPE METADATA (KB-H003)] OK", output)
        self.assertIn("[HEADER_ONLY, NO COPY SOURCE (KB-H005)] OK", output)
        self.assertIn("[FPIC OPTION (KB-H006)] OK", output)
        self.assertIn("[FPIC MANAGEMENT (KB-H007)] 'fPIC' option not found", output)
        self.assertIn("[VERSION RANGES (KB-H008)] OK", output)
        self.assertIn("[LIBCXX MANAGEMENT (KB-H011)] OK", output)
        self.assertIn("ERROR: [MATCHING CONFIGURATION (KB-H014)] Empty package", output)
        self.assertIn("ERROR: [MATCHING CONFIGURATION (KB-H014)] Packaged artifacts does not match",
                      output)
        self.assertIn("ERROR: [PACKAGE LICENSE (KB-H012)] No 'licenses' folder found in package", output)
        self.assertIn("[DEFAULT PACKAGE LAYOUT (KB-H013)] OK", output)
        self.assertIn("[SHARED ARTIFACTS (KB-H015)] OK", output)
        self.assertIn("ERROR: [TEST PACKAGE FOLDER (KB-H024)] There is no 'test_package' for this "
                      "recipe", output)
        self.assertIn("[META LINES (KB-H025)] OK", output)
        self.assertIn("[CMAKE MINIMUM VERSION (KB-H028)] OK", output)

    def test_shebang(self):
        conanfile = textwrap.dedent("""\
        #!/usr/bin/env python
        # -*- coding: utf-8 -*-
        from conans import ConanFile, tools
        import os

        class AConan(ConanFile):
            url = "fake_url.com"
            license = "fake_license"
            description = "whatever"
            exports_sources = "header.h"

            def package(self):
                tools.save(os.path.join(self.package_folder, "__init__.py"),
                           content="#!/usr/bin/env python")
                self.copy("*", dst="include")

        # vim: tabstop=8 expandtab shiftwidth=4 softtabstop=4
        """)
        tools.save('conanfile.py', content=conanfile)
        output = self.conan(['create', '.', 'name/version@user/test'])
        self.assertIn("ERROR: [META LINES (KB-H025)] PEP 263 (encoding) is not allowed in the " \
                      "conanfile. Remove the line 2", output)
        self.assertIn("ERROR: [META LINES (KB-H025)] vim editor configuration detected in your " \
                      "recipe. Remove the line 17", output)
        self.assertIn("ERROR: [META LINES (KB-H025)] Shebang (#!) detected in your recipe. " \
                      "Remove the line 1", output)

    def test_run_environment_test_package(self):
        conanfile_tp = textwrap.dedent("""\
        from conans import ConanFile, RunEnvironment, tools

        class TestConan(ConanFile):
            settings = "os", "arch"

            def test(self):
                env_build = RunEnvironment(self)
                with tools.environment_append(env_build.vars):
                    self.run("echo bar")
        """)
        tools.save('test_package/conanfile.py', content=conanfile_tp)
        tools.save('conanfile.py', content=self.conanfile)
        output = self.conan(['create', '.', 'name/version@user/test'])
        self.assertIn("[TEST PACKAGE FOLDER (KB-H024)] OK", output)
        self.assertIn("ERROR: [TEST PACKAGE - RUN ENVIRONMENT (KB-H029)] The 'RunEnvironment()' "
                      "build helper is no longer needed. It has been integrated into the "
                      "self.run(..., run_environment=True)", output)

        conanfile_tp = textwrap.dedent("""\
        from conans import ConanFile, tools

        class TestConan(ConanFile):
            settings = "os", "arch"

            def test(self):
                self.run("echo bar", run_environment=True)
        """)

        tools.save('test_package/conanfile.py', content=conanfile_tp)
        tools.save('conanfile.py', content=self.conanfile)
        output = self.conan(['create', '.', 'name/version@user/test'])
        self.assertIn("[TEST PACKAGE FOLDER (KB-H024)] OK", output)
        self.assertIn("[TEST PACKAGE - RUN ENVIRONMENT (KB-H029)] OK", output)
        self.assertIn("[EXPORT LICENSE (KB-H023)] OK", output)

    def test_exports_licenses(self):
        tools.save('conanfile.py',
                   content=self.conanfile_base.format(placeholder='exports = "LICENSE"'))
        output = self.conan(['create', '.', 'name/version@name/test'])
        self.assertIn("ERROR: [EXPORT LICENSE (KB-H023)] This recipe is exporting a license file." \
                      " Remove LICENSE from `exports`", output)

        tools.save('conanfile.py',
                   content=self.conanfile_base.format(placeholder='exports_sources = "LICENSE"'))
        output = self.conan(['create', '.', 'name/version@name/test'])
        self.assertIn("ERROR: [EXPORT LICENSE (KB-H023)] This recipe is exporting a license file." \
                      " Remove LICENSE from `exports_sources`", output)

        tools.save('conanfile.py',
                   content=self.conanfile_base.format(placeholder='exports = ["foobar", "COPYING.md"]'))
        output = self.conan(['create', '.', 'name/version@name/test'])
        self.assertIn("ERROR: [EXPORT LICENSE (KB-H023)] This recipe is exporting a license file." \
                      " Remove COPYING.md from `exports`", output)

    def test_fpic_remove(self):
        conanfile = textwrap.dedent("""\
        from conans import ConanFile

        class LinuxOnly(ConanFile):
            url = "fake_url.com"
            license = "fake_license"
            description = "whatever"
            settings = "os", "arch", "compiler", "build_type"
            options = {"fPIC": [True, False], "shared": [True, False]}
            default_options = {"fPIC": True, "shared": False}
        """)
        tools.save('conanfile.py', content=conanfile)
        output = self.conan(['create', '.', 'package/version@conan/test'])
        self.assertIn("[FPIC OPTION (KB-H006)] OK", output)
        if tools.os_info.is_windows:
            self.assertIn("ERROR: [FPIC MANAGEMENT (KB-H007)] 'fPIC' option not managed " \
                          "correctly. Please remove it for Windows " \
                          "configurations: del self.options.fpic", output)
        else:
            self.assertIn("[FPIC MANAGEMENT (KB-H007)] OK. 'fPIC' option found and apparently " \
                        "well managed", output)

    def test_fpic_remove_windows(self):
        conanfile = textwrap.dedent("""\
        from conans import ConanFile

        class Conan(ConanFile):
            url = "fake_url.com"
            license = "fake_license"
            description = "whatever"
            settings = "os", "arch", "compiler", "build_type"
            options = {"fPIC": [True, False], "shared": [True, False]}
            default_options = {"fPIC": True, "shared": False}

            def config_options(self):
                if self.settings.os == "Windows":
                    del self.options.fPIC
        """)
        tools.save('conanfile.py', content=conanfile)
        output = self.conan(['create', '.', 'package/version@conan/test'])
        self.assertIn("[FPIC OPTION (KB-H006)] OK", output)
        if platform.system() == "Windows":
            self.assertIn("[FPIC MANAGEMENT (KB-H007)] 'fPIC' option not found", output)
        else:
            self.assertIn("[FPIC MANAGEMENT (KB-H007)] OK. 'fPIC' option found and apparently well "
                          "managed", output)
        self.assertIn("[FPIC MANAGEMENT (KB-H007)] OK", output)

    def test_fpic_remove_windows_configuration(self):
        conanfile = textwrap.dedent("""\
        from conans import ConanFile
        from conans.errors import ConanInvalidConfiguration

        class Conan(ConanFile):
            url = "fake_url.com"
            license = "fake_license"
            description = "whatever"
            settings = "os", "arch", "compiler", "build_type"
            options = {"fPIC": [True, False], "shared": [True, False]}
            default_options = {"fPIC": True, "shared": False}

            def configure(self):
                if self.settings.os == "Windows":
                    raise ConanInvalidConfiguration("Windows not supported")
        """)
        tools.save('conanfile.py', content=conanfile)
        if platform.system() == "Windows":
            expected_return_code = ERROR_INVALID_CONFIGURATION
        else:
            expected_return_code = SUCCESS
        output = self.conan(['create', '.', 'package/version@conan/test'], expected_return_code)
        if platform.system() == "Windows":
            self.assertNotIn("[FPIC MANAGEMENT (KB-H007)] OK", output)
        else:
            self.assertIn("[FPIC MANAGEMENT (KB-H007)] OK. 'fPIC' option found and apparently well "
                          "managed", output)

    def test_conanfile_cppstd(self):
        content = textwrap.dedent("""\
        from conans import ConanFile
        class AConan(ConanFile):
            url = "fake_url.com"
            license = "fake_license"
            description = "whatever"
            exports_sources = "header.h", "test.c"
            settings = "os", "compiler", "arch", "build_type"
            def configure(self):
                {configure}
            def package(self):
                self.copy("*", dst="include")
        """)

        tools.save('test.c', content="#define FOO 1")
        tools.save('conanfile.py', content=content.format(
                   configure="pass"))
        output = self.conan(['create', '.', 'name/version@user/test'])
        self.assertIn("ERROR: [LIBCXX MANAGEMENT (KB-H011)] Can't detect C++ source files but " \
                      "recipe does not remove 'self.settings.compiler.libcxx'", output)
        self.assertIn("ERROR: [CPPSTD MANAGEMENT (KB-H022)] Can't detect C++ source files but " \
                      "recipe does not remove 'self.settings.compiler.cppstd'", output)

        tools.save('conanfile.py', content=content.format(configure="""
        del self.settings.compiler.libcxx
        del self.settings.compiler.cppstd"""))
        output = self.conan(['create', '.', 'name/version@user/test'])
        self.assertIn("[LIBCXX MANAGEMENT (KB-H011)] OK", output)
        self.assertIn("[CPPSTD MANAGEMENT (KB-H022)] OK", output)

    def test_missing_attributes(self):
        conanfile = textwrap.dedent("""\
        from conans import ConanFile

        class AConan(ConanFile):
            pass
        """)
        bad_recipe_output = [
            "ERROR: [RECIPE METADATA (KB-H003)] Conanfile doesn't have 'url' attribute.",
            "ERROR: [RECIPE METADATA (KB-H003)] Conanfile doesn't have 'license' attribute.",
            "ERROR: [RECIPE METADATA (KB-H003)] Conanfile doesn't have 'description' attribute.",
            "ERROR: [RECIPE METADATA (KB-H003)] Conanfile doesn't have 'homepage' attribute.",
            "WARN: [RECIPE METADATA (KB-H003)] Conanfile doesn't have 'topics' attribute."
        ]

        tools.save('conanfile.py', content=conanfile)
        output = self.conan(['create', '.', 'name/version@user/test'])
        for msg in bad_recipe_output:
            self.assertIn(msg, output)
        self.assertNotIn("[RECIPE METADATA (KB-H003)] OK", output)

        tools.save('conanfile.py', content=self.conanfile_base.format(placeholder=''))
        output = self.conan(['create', '.', 'name/version@user/test'])
        for msg in bad_recipe_output:
            self.assertNotIn(msg, output)
        self.assertIn("[RECIPE METADATA (KB-H003)] OK", output)

    def test_cci_url(self):
        conanfile = textwrap.dedent("""\
        from conans import ConanFile
        class AConan(ConanFile):
            url = "https://github.com/conan-io/conan-center-index"
            license = "fake_license"
            description = "whatever"
            exports_sources = "header.h"
            def package(self):
                self.copy("*", dst="include")
        """)
        tools.save('conanfile.py', content=conanfile)
        output = self.conan(['create', '.', 'name/version@jgsogo/test'])
        self.assertIn("[CONAN CENTER INDEX URL (KB-H027)] OK", output)

    def test_cmake_minimum_version(self):
        conanfile = self.conanfile_base.format(placeholder="exports_sources = \"CMakeLists.txt\"")
        cmake = """project(test)
        """
        tools.save('conanfile.py', content=conanfile)
        tools.save('CMakeLists.txt', content=cmake)
        output = self.conan(['create', '.', 'name/version@user/test'])
        path = os.path.join(".", "CMakeLists.txt")
        self.assertIn("ERROR: [CMAKE MINIMUM VERSION (KB-H028)] The CMake file '%s' must contain a "
                      "minimum version declared (e.g. cmake_minimum_required(VERSION 3.1.2))" % path,
                      output)

<<<<<<< HEAD
    def test_cmake_minimum_version_test_package(self):
        conanfile = self.conanfile_base.format(placeholder="exports_sources = \"CMakeLists.txt\"")
        conanfile_tp = textwrap.dedent("""\
        from conans import ConanFile, tools, CMake

        class TestConan(ConanFile):
            settings = "os", "arch"

            def build(self):
                cmake = CMake(self)

            def test(self):
                self.run("echo bar", run_environment=True)
        """)
        cmake = """cmake_minimum_required(VERSION 2.8.11)
        project(test)
        """
        tools.save('conanfile.py', content=conanfile)
        tools.save('CMakeLists.txt', content=cmake)
        tools.save('test_package/CMakeLists.txt', content=cmake)
        tools.save('test_package/conanfile.py', content=conanfile_tp)
        output = self.conan(['create', '.', 'name/version@user/test'])
        self.assertIn("[CMAKE MINIMUM VERSION (KB-H028)] OK", output)
        # validate residual cmake files in test_package/build
=======
        cmake = textwrap.dedent("""CMAKE_MINIMUM_REQUIRED (VERSION 2.8.11)
        project(test)
        """)
        tools.save('CMakeLists.txt', content=cmake)
        output = self.conan(['create', '.', 'name/version@user/test'])
        self.assertIn("[CMAKE MINIMUM VERSION (KB-H028)] OK", output)

        cmake = textwrap.dedent("""cmake_minimum_required(VERSION 2.8.11)
        project(test)
        """)
        tools.save('CMakeLists.txt', content=cmake)
>>>>>>> a9a095a5
        output = self.conan(['create', '.', 'name/version@user/test'])
        self.assertIn("[CMAKE MINIMUM VERSION (KB-H028)] OK", output)<|MERGE_RESOLUTION|>--- conflicted
+++ resolved
@@ -398,7 +398,6 @@
                       "minimum version declared (e.g. cmake_minimum_required(VERSION 3.1.2))" % path,
                       output)
 
-<<<<<<< HEAD
     def test_cmake_minimum_version_test_package(self):
         conanfile = self.conanfile_base.format(placeholder="exports_sources = \"CMakeLists.txt\"")
         conanfile_tp = textwrap.dedent("""\
@@ -423,7 +422,9 @@
         output = self.conan(['create', '.', 'name/version@user/test'])
         self.assertIn("[CMAKE MINIMUM VERSION (KB-H028)] OK", output)
         # validate residual cmake files in test_package/build
-=======
+        output = self.conan(['create', '.', 'name/version@user/test'])
+        self.assertIn("[CMAKE MINIMUM VERSION (KB-H028)] OK", output)
+
         cmake = textwrap.dedent("""CMAKE_MINIMUM_REQUIRED (VERSION 2.8.11)
         project(test)
         """)
@@ -435,6 +436,5 @@
         project(test)
         """)
         tools.save('CMakeLists.txt', content=cmake)
->>>>>>> a9a095a5
         output = self.conan(['create', '.', 'name/version@user/test'])
         self.assertIn("[CMAKE MINIMUM VERSION (KB-H028)] OK", output)