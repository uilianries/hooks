# coding=utf-8

import os
import textwrap

from conans import tools

from tests.utils.test_cases.conan_client import ConanClientTestCase


class ConanCenterTests(ConanClientTestCase):
    conanfile_base = textwrap.dedent("""\
        from conans import ConanFile

        class AConan(ConanFile):
            url = "fake_url.com"
            license = "fake_license"
            description = "whatever"
            exports_sources = "header.h"
            {placeholder}

            def package(self):
                self.copy("*", dst="include")
        """)
    conanfile_header_only_with_settings = textwrap.dedent("""\
        from conans import ConanFile

        class AConan(ConanFile):
            url = "fake_url.com"
            license = "fake_license"
            description = "whatever"
            exports_sources = "header.h"
            settings = "os", "compiler", "arch", "build_type"

            def package(self):
                self.copy("*", dst="include")

            def package_id(self):
                self.info.header_only()
        """)
    conanfile_fpic = textwrap.dedent("""\
            from conans import ConanFile

            class Fpic(ConanFile):
                url = "fake_url.com"
                license = "fake_license"
                description = "whatever"
                settings = "os", "arch", "compiler", "build_type"
                options = {'fPIC': [True, False]}
                default_options = {'fPIC': True}
            """)
    conanfile_header_only = conanfile_base.format(placeholder='')
    conanfile_installer = conanfile_base.format(placeholder='settings = "os_build"')
    conanfile = conanfile_base.format(placeholder='settings = "os"')

    def _get_environ(self, **kwargs):
        kwargs = super(ConanCenterTests, self)._get_environ(**kwargs)
        kwargs.update({'CONAN_HOOKS': os.path.join(os.path.dirname(__file__), '..', '..', '..',
                                                   'hooks', 'conan-center')})
        return kwargs

    def test_no_duplicated_messages(self):
        tools.save('conanfile.py', content=self.conanfile)
        output = self.conan(['create', '.', 'name/version@jgsogo/test'])
        self.assertIn("ERROR: [PACKAGE LICENSE (KB-H012)] No 'licenses' folder found in package", output)
        self.assertNotIn("[PACKAGE LICENSE (KB-H012)] OK", output)

    def test_conanfile(self):
        tools.save('conanfile.py', content=self.conanfile)
        output = self.conan(['create', '.', 'name/version@jgsogo/test'])
        self.assertIn("[RECIPE METADATA (KB-H003)] OK", output)
        self.assertIn("[HEADER_ONLY, NO COPY SOURCE (KB-H005)] OK", output)
        self.assertIn("[FPIC OPTION (KB-H006)] OK", output)
        self.assertIn("[FPIC MANAGEMENT (KB-H007)] 'fPIC' option not found", output)
        self.assertIn("[VERSION RANGES (KB-H008)] OK", output)
        self.assertIn("[LIBCXX MANAGEMENT (KB-H011)] OK", output)
        self.assertIn("ERROR: [MATCHING CONFIGURATION (KB-H014)] Empty package", output)
        self.assertIn("ERROR: [PACKAGE LICENSE (KB-H012)] No 'licenses' folder found in package", output)
        self.assertIn("[DEFAULT PACKAGE LAYOUT (KB-H013)] OK", output)
        self.assertIn("[SHARED ARTIFACTS (KB-H015)] OK", output)
<<<<<<< HEAD
        self.assertIn("[META LINES (KB-H025)] OK", output)
=======
        self.assertIn("[EXPORT LICENSE (KB-H023)] OK", output)
>>>>>>> a7529edd

    def test_conanfile_header_only(self):
        tools.save('conanfile.py', content=self.conanfile_header_only)
        tools.save('header.h', content="")
        output = self.conan(['create', '.', 'name/version@jgsogo/test'])
        self.assertIn("[RECIPE METADATA (KB-H003)] OK", output)
        self.assertIn("[HEADER_ONLY, NO COPY SOURCE (KB-H005)] This recipe is a header only library", output)
        self.assertIn("[FPIC OPTION (KB-H006)] OK", output)
        self.assertIn("[FPIC MANAGEMENT (KB-H007)] 'fPIC' option not found", output)
        self.assertIn("[VERSION RANGES (KB-H008)] OK", output)
        self.assertIn("[LIBCXX MANAGEMENT (KB-H011)] OK", output)
        self.assertIn("[MATCHING CONFIGURATION (KB-H014)] OK", output)
        self.assertNotIn("ERROR: [MATCHING CONFIGURATION (KB-H014)]", output)
        self.assertIn("ERROR: [PACKAGE LICENSE (KB-H012)] No 'licenses' folder found in package", output)
        self.assertIn("[DEFAULT PACKAGE LAYOUT (KB-H013)] OK", output)
        self.assertIn("[SHARED ARTIFACTS (KB-H015)] OK", output)
<<<<<<< HEAD
        self.assertIn("[META LINES (KB-H025)] OK", output)
=======
        self.assertIn("[EXPORT LICENSE (KB-H023)] OK", output)
>>>>>>> a7529edd

    def test_conanfile_header_only_with_settings(self):
        tools.save('conanfile.py', content=self.conanfile_header_only_with_settings)
        tools.save('header.h', content="")
        output = self.conan(['create', '.', 'name/version@jgsogo/test'])
        self.assertIn("[RECIPE METADATA (KB-H003)] OK", output)
        self.assertIn("[HEADER_ONLY, NO COPY SOURCE (KB-H005)] OK", output)
        self.assertIn("[FPIC OPTION (KB-H006)] OK", output)
        self.assertIn("[FPIC MANAGEMENT (KB-H007)] 'fPIC' option not found", output)
        self.assertIn("[VERSION RANGES (KB-H008)] OK", output)
        self.assertIn("[LIBCXX MANAGEMENT (KB-H011)] OK", output)
        self.assertIn("[MATCHING CONFIGURATION (KB-H014)] OK", output)
        self.assertIn("ERROR: [PACKAGE LICENSE (KB-H012)] No 'licenses' folder found in package", output)
        self.assertIn("[DEFAULT PACKAGE LAYOUT (KB-H013)] OK", output)
        self.assertIn("[SHARED ARTIFACTS (KB-H015)] OK", output)
<<<<<<< HEAD
        self.assertIn("[META LINES (KB-H025)] OK", output)
=======
        self.assertIn("[EXPORT LICENSE (KB-H023)] OK", output)
>>>>>>> a7529edd

    def test_conanfile_installer(self):
        tools.save('conanfile.py', content=self.conanfile_installer)
        output = self.conan(['create', '.', 'name/version@jgsogo/test'])
        self.assertIn("[RECIPE METADATA (KB-H003)] OK", output)
        self.assertIn("[HEADER_ONLY, NO COPY SOURCE (KB-H005)] OK", output)
        self.assertIn("[FPIC OPTION (KB-H006)] OK", output)
        self.assertIn("[FPIC MANAGEMENT (KB-H007)] 'fPIC' option not found", output)
        self.assertIn("[VERSION RANGES (KB-H008)] OK", output)
        self.assertIn("[LIBCXX MANAGEMENT (KB-H011)] OK", output)
        self.assertIn("ERROR: [MATCHING CONFIGURATION (KB-H014)] Empty package", output)
        self.assertIn("ERROR: [MATCHING CONFIGURATION (KB-H014)] Packaged artifacts does not match",
                      output)
        self.assertIn("ERROR: [PACKAGE LICENSE (KB-H012)] No 'licenses' folder found in package", output)
        self.assertIn("[DEFAULT PACKAGE LAYOUT (KB-H013)] OK", output)
        self.assertIn("[SHARED ARTIFACTS (KB-H015)] OK", output)
<<<<<<< HEAD
        self.assertIn("[META LINES (KB-H025)] OK", output)

    def test_shebang(self):
        conanfile = textwrap.dedent("""\
        #!/usr/bin/env python
        # -*- coding: utf-8 -*-
        from conans import ConanFile, tools
        import os

        class AConan(ConanFile):
            url = "fake_url.com"
            license = "fake_license"
            description = "whatever"
            exports_sources = "header.h"

            def package(self):
                tools.save(os.path.join(self.package_folder, "__init__.py"),
                           content="#!/usr/bin/env python")
                self.copy("*", dst="include")

        # vim: tabstop=8 expandtab shiftwidth=4 softtabstop=4
        """)
        tools.save('conanfile.py', content=conanfile)
        output = self.conan(['create', '.', 'name/version@user/test'])
        self.assertIn("ERROR: [META LINES (KB-H025)] PEP 263 (encoding) is not allowed in the " \
                      "conanfile. Remove the line 2", output)
        self.assertIn("ERROR: [META LINES (KB-H025)] vim editor configuration detected in your " \
                      "recipe. Remove the line 17", output)
        self.assertIn("ERROR: [META LINES (KB-H025)] Shebang (#!) detected in your recipe. " \
                      "Remove the line 1", output)
=======
        self.assertIn("[EXPORT LICENSE (KB-H023)] OK", output)

    def test_exports_licenses(self):
        tools.save('conanfile.py',
                   content=self.conanfile_base.format(placeholder='exports = "LICENSE"'))
        output = self.conan(['create', '.', 'name/version@name/test'])
        self.assertIn("ERROR: [EXPORT LICENSE (KB-H023)] This recipe is exporting a license file." \
                      " Remove LICENSE from `exports`", output)

        tools.save('conanfile.py',
                   content=self.conanfile_base.format(placeholder='exports_sources = "LICENSE"'))
        output = self.conan(['create', '.', 'name/version@name/test'])
        self.assertIn("ERROR: [EXPORT LICENSE (KB-H023)] This recipe is exporting a license file." \
                      " Remove LICENSE from `exports_sources`", output)

        tools.save('conanfile.py',
                   content=self.conanfile_base.format(placeholder='exports = ["foobar", "COPYING.md"]'))
        output = self.conan(['create', '.', 'name/version@name/test'])
        self.assertIn("ERROR: [EXPORT LICENSE (KB-H023)] This recipe is exporting a license file." \
                      " Remove COPYING.md from `exports`", output)
>>>>>>> a7529edd

    def test_conanfile_cppstd(self):
        content = textwrap.dedent("""\
        from conans import ConanFile

        class AConan(ConanFile):
            url = "fake_url.com"
            license = "fake_license"
            description = "whatever"
            exports_sources = "header.h", "test.c"
            settings = "os", "compiler", "arch", "build_type"

            def configure(self):
                {configure}

            def package(self):
                self.copy("*", dst="include")
        """)

        tools.save('test.c', content="#define FOO 1")
        tools.save('conanfile.py', content=content.format(
                   configure="pass"))
        output = self.conan(['create', '.', 'name/version@user/test'])
        self.assertIn("ERROR: [LIBCXX MANAGEMENT (KB-H011)] Can't detect C++ source files but " \
                      "recipe does not remove 'self.settings.compiler.libcxx'", output)
        self.assertIn("ERROR: [CPPSTD MANAGEMENT (KB-H022)] Can't detect C++ source files but " \
                      "recipe does not remove 'self.settings.compiler.cppstd'", output)

        tools.save('conanfile.py', content=content.format(configure="""
        del self.settings.compiler.libcxx
        del self.settings.compiler.cppstd"""))
        output = self.conan(['create', '.', 'name/version@user/test'])
        self.assertIn("[LIBCXX MANAGEMENT (KB-H011)] OK", output)
        self.assertIn("[CPPSTD MANAGEMENT (KB-H022)] OK", output)

    def test_conanfile_fpic(self):
        tools.save('conanfile.py', content=self.conanfile_fpic)
        output = self.conan(['create', '.', 'fpic/version@conan/test'])
        self.assertIn("FPIC OPTION (KB-H006)] OK", output)
        self.assertNotIn("[FPIC MANAGEMENT (KB-H007)] 'fPIC' option not found", output)
        self.assertIn("[FPIC MANAGEMENT (KB-H007)] 'fPIC' option not managed correctly.", output)<|MERGE_RESOLUTION|>--- conflicted
+++ resolved
@@ -78,11 +78,8 @@
         self.assertIn("ERROR: [PACKAGE LICENSE (KB-H012)] No 'licenses' folder found in package", output)
         self.assertIn("[DEFAULT PACKAGE LAYOUT (KB-H013)] OK", output)
         self.assertIn("[SHARED ARTIFACTS (KB-H015)] OK", output)
-<<<<<<< HEAD
-        self.assertIn("[META LINES (KB-H025)] OK", output)
-=======
-        self.assertIn("[EXPORT LICENSE (KB-H023)] OK", output)
->>>>>>> a7529edd
+        self.assertIn("[META LINES (KB-H025)] OK", output)
+        self.assertIn("[EXPORT LICENSE (KB-H023)] OK", output)
 
     def test_conanfile_header_only(self):
         tools.save('conanfile.py', content=self.conanfile_header_only)
@@ -99,11 +96,8 @@
         self.assertIn("ERROR: [PACKAGE LICENSE (KB-H012)] No 'licenses' folder found in package", output)
         self.assertIn("[DEFAULT PACKAGE LAYOUT (KB-H013)] OK", output)
         self.assertIn("[SHARED ARTIFACTS (KB-H015)] OK", output)
-<<<<<<< HEAD
-        self.assertIn("[META LINES (KB-H025)] OK", output)
-=======
-        self.assertIn("[EXPORT LICENSE (KB-H023)] OK", output)
->>>>>>> a7529edd
+        self.assertIn("[META LINES (KB-H025)] OK", output)
+        self.assertIn("[EXPORT LICENSE (KB-H023)] OK", output)
 
     def test_conanfile_header_only_with_settings(self):
         tools.save('conanfile.py', content=self.conanfile_header_only_with_settings)
@@ -119,11 +113,8 @@
         self.assertIn("ERROR: [PACKAGE LICENSE (KB-H012)] No 'licenses' folder found in package", output)
         self.assertIn("[DEFAULT PACKAGE LAYOUT (KB-H013)] OK", output)
         self.assertIn("[SHARED ARTIFACTS (KB-H015)] OK", output)
-<<<<<<< HEAD
-        self.assertIn("[META LINES (KB-H025)] OK", output)
-=======
-        self.assertIn("[EXPORT LICENSE (KB-H023)] OK", output)
->>>>>>> a7529edd
+        self.assertIn("[META LINES (KB-H025)] OK", output)
+        self.assertIn("[EXPORT LICENSE (KB-H023)] OK", output)
 
     def test_conanfile_installer(self):
         tools.save('conanfile.py', content=self.conanfile_installer)
@@ -140,7 +131,6 @@
         self.assertIn("ERROR: [PACKAGE LICENSE (KB-H012)] No 'licenses' folder found in package", output)
         self.assertIn("[DEFAULT PACKAGE LAYOUT (KB-H013)] OK", output)
         self.assertIn("[SHARED ARTIFACTS (KB-H015)] OK", output)
-<<<<<<< HEAD
         self.assertIn("[META LINES (KB-H025)] OK", output)
 
     def test_shebang(self):
@@ -171,7 +161,6 @@
                       "recipe. Remove the line 17", output)
         self.assertIn("ERROR: [META LINES (KB-H025)] Shebang (#!) detected in your recipe. " \
                       "Remove the line 1", output)
-=======
         self.assertIn("[EXPORT LICENSE (KB-H023)] OK", output)
 
     def test_exports_licenses(self):
@@ -192,7 +181,6 @@
         output = self.conan(['create', '.', 'name/version@name/test'])
         self.assertIn("ERROR: [EXPORT LICENSE (KB-H023)] This recipe is exporting a license file." \
                       " Remove COPYING.md from `exports`", output)
->>>>>>> a7529edd
 
     def test_conanfile_cppstd(self):
         content = textwrap.dedent("""\
