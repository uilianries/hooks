--- conflicted
+++ resolved
@@ -80,12 +80,9 @@
         self.assertIn("ERROR: [PACKAGE LICENSE (KB-H012)] No 'licenses' folder found in package", output)
         self.assertIn("[DEFAULT PACKAGE LAYOUT (KB-H013)] OK", output)
         self.assertIn("[SHARED ARTIFACTS (KB-H015)] OK", output)
-<<<<<<< HEAD
         self.assertIn("ERROR: [CONAN CENTER INDEX URL (KB-H027)] The attribute `url` should " \
                       "point to CCI address: https://github.com/conan-io/conan-center-index", output)
-=======
-        self.assertIn("[EXPORT LICENSE (KB-H023)] OK", output)
->>>>>>> a5528cd9
+        self.assertIn("[EXPORT LICENSE (KB-H023)] OK", output)
 
     def test_conanfile_header_only(self):
         tools.save('conanfile.py', content=self.conanfile_header_only)
@@ -263,7 +260,6 @@
         del self.settings.compiler.cppstd"""))
         output = self.conan(['create', '.', 'name/version@user/test'])
         self.assertIn("[LIBCXX MANAGEMENT (KB-H011)] OK", output)
-<<<<<<< HEAD
         self.assertIn("[CPPSTD MANAGEMENT (KB-H022)] OK", output)
 
     def test_cci_url(self):
@@ -279,14 +275,4 @@
         """)
         tools.save('conanfile.py', content=conanfile)
         output = self.conan(['create', '.', 'name/version@jgsogo/test'])
-        self.assertIn("[CONAN CENTER INDEX URL (KB-H027)] OK", output)
-
-    def test_conanfile_fpic(self):
-        tools.save('conanfile.py', content=self.conanfile_fpic)
-        output = self.conan(['create', '.', 'fpic/version@conan/test'])
-        self.assertIn("FPIC OPTION (KB-H006)] OK", output)
-        self.assertNotIn("[FPIC MANAGEMENT (KB-H007)] 'fPIC' option not found", output)
-        self.assertIn("[FPIC MANAGEMENT (KB-H007)] 'fPIC' option not managed correctly.", output)
-=======
-        self.assertIn("[CPPSTD MANAGEMENT (KB-H022)] OK", output)
->>>>>>> a5528cd9
+        self.assertIn("[CONAN CENTER INDEX URL (KB-H027)] OK", output)