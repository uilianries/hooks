--- conflicted
+++ resolved
@@ -829,8 +829,6 @@
         output = self.conan(['export', '.', 'name/version@user/test'])
         self.assertIn("[CMAKE VERSION REQUIRED (KB-H048)] OK", output)
 
-<<<<<<< HEAD
-
     def test_cmake_export_all_symbols_version_required(self):
         conanfile = self.conanfile_base.format(placeholder="exports_sources = \"CMakeLists.txt\"")
         cmake = textwrap.dedent("""
@@ -861,7 +859,7 @@
         tools.save('CMakeLists.txt', content=cmake.replace("3.4", "3.17"))
         output = self.conan(['export', '.', 'name/version@user/test'])
         self.assertIn("[CMAKE WINDOWS EXPORT ALL SYMBOLS (KB-H049)] OK", output)
-=======
+
     def test_default_option_value(self):
         conanfile = textwrap.dedent("""\
         from conans import ConanFile
@@ -881,5 +879,4 @@
         tools.save('conanfile.py', content=conanfile.replace("False}", "True}"))
         output = self.conan(['export', '.', 'name/version@user/test'])
         self.assertIn("ERROR: [DEFAULT SHARED OPTION VALUE (KB-H050)] The option 'shared' must be "
-                      "'False' by default. Update 'default_options'.", output)
->>>>>>> 43bce430
+                      "'False' by default. Update 'default_options'.", output)