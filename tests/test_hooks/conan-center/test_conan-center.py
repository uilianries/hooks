# coding=utf-8

import os
import textwrap

from conans import tools

from tests.utils.test_cases.conan_client import ConanClientTestCase


class ConanCenterTests(ConanClientTestCase):
    conanfile_base = textwrap.dedent("""\
        from conans import ConanFile

        class AConan(ConanFile):
            url = "fake_url.com"
            license = "fake_license"
            description = "whatever"
            exports_sources = "header.h"
            {placeholder}

            def package(self):
                self.copy("*", dst="include")
        """)
    conanfile_header_only_with_settings = textwrap.dedent("""\
        from conans import ConanFile

        class AConan(ConanFile):
            url = "fake_url.com"
            license = "fake_license"
            description = "whatever"
            exports_sources = "header.h"
            settings = "os", "compiler", "arch", "build_type"

            def package(self):
                self.copy("*", dst="include")

            def package_id(self):
                self.info.header_only()
        """)
    conanfile_fpic = textwrap.dedent("""\
            from conans import ConanFile

            class Fpic(ConanFile):
                url = "fake_url.com"
                license = "fake_license"
                description = "whatever"
                settings = "os", "arch", "compiler", "build_type"
                options = {'fPIC': [True, False]}
                default_options = {'fPIC': True}
            """)
    conanfile_header_only = conanfile_base.format(placeholder='')
    conanfile_installer = conanfile_base.format(placeholder='settings = "os_build"')
    conanfile = conanfile_base.format(placeholder='settings = "os"')

    def _get_environ(self, **kwargs):
        kwargs = super(ConanCenterTests, self)._get_environ(**kwargs)
        kwargs.update({'CONAN_HOOKS': os.path.join(os.path.dirname(__file__), '..', '..', '..',
                                                   'hooks', 'conan-center')})
        return kwargs

    def test_no_duplicated_messages(self):
        tools.save('conanfile.py', content=self.conanfile)
        output = self.conan(['create', '.', 'name/version@jgsogo/test'])
        self.assertIn("ERROR: [PACKAGE LICENSE (KB-H012)] No 'licenses' folder found in package", output)
        self.assertNotIn("[PACKAGE LICENSE (KB-H012)] OK", output)

    def test_conanfile(self):
        tools.save('conanfile.py', content=self.conanfile)
        output = self.conan(['create', '.', 'name/version@jgsogo/test'])
        self.assertIn("[RECIPE METADATA (KB-H003)] OK", output)
        self.assertIn("[HEADER_ONLY, NO COPY SOURCE (KB-H005)] OK", output)
        self.assertIn("[FPIC OPTION (KB-H006)] OK", output)
        self.assertIn("[FPIC MANAGEMENT (KB-H007)] 'fPIC' option not found", output)
        self.assertIn("[VERSION RANGES (KB-H008)] OK", output)
        self.assertIn("[LIBCXX MANAGEMENT (KB-H011)] OK", output)
        self.assertIn("ERROR: [MATCHING CONFIGURATION (KB-H014)] Empty package", output)
        self.assertIn("ERROR: [PACKAGE LICENSE (KB-H012)] No 'licenses' folder found in package", output)
        self.assertIn("[DEFAULT PACKAGE LAYOUT (KB-H013)] OK", output)
        self.assertIn("[SHARED ARTIFACTS (KB-H015)] OK", output)
<<<<<<< HEAD
        self.assertIn("ERROR: [TEST PACKAGE FOLDER (KB-H024)] There is no "
                      "`test_package` for this recipe", output)
=======
        self.assertIn("[EXPORT LICENSE (KB-H023)] OK", output)
>>>>>>> a7529edd

    def test_conanfile_header_only(self):
        tools.save('conanfile.py', content=self.conanfile_header_only)
        tools.save('header.h', content="")
        output = self.conan(['create', '.', 'name/version@jgsogo/test'])
        self.assertIn("[RECIPE METADATA (KB-H003)] OK", output)
        self.assertIn("[HEADER_ONLY, NO COPY SOURCE (KB-H005)] This recipe is a header only library", output)
        self.assertIn("[FPIC OPTION (KB-H006)] OK", output)
        self.assertIn("[FPIC MANAGEMENT (KB-H007)] 'fPIC' option not found", output)
        self.assertIn("[VERSION RANGES (KB-H008)] OK", output)
        self.assertIn("[LIBCXX MANAGEMENT (KB-H011)] OK", output)
        self.assertIn("[MATCHING CONFIGURATION (KB-H014)] OK", output)
        self.assertNotIn("ERROR: [MATCHING CONFIGURATION (KB-H014)]", output)
        self.assertIn("ERROR: [PACKAGE LICENSE (KB-H012)] No 'licenses' folder found in package", output)
        self.assertIn("[DEFAULT PACKAGE LAYOUT (KB-H013)] OK", output)
        self.assertIn("[SHARED ARTIFACTS (KB-H015)] OK", output)
<<<<<<< HEAD
        self.assertIn("ERROR: [TEST PACKAGE FOLDER (KB-H024)] There is no "
                      "`test_package` for this recipe", output)
=======
        self.assertIn("[EXPORT LICENSE (KB-H023)] OK", output)
>>>>>>> a7529edd

    def test_conanfile_header_only_with_settings(self):
        tools.save('conanfile.py', content=self.conanfile_header_only_with_settings)
        tools.save('header.h', content="")
        output = self.conan(['create', '.', 'name/version@jgsogo/test'])
        self.assertIn("[RECIPE METADATA (KB-H003)] OK", output)
        self.assertIn("[HEADER_ONLY, NO COPY SOURCE (KB-H005)] OK", output)
        self.assertIn("[FPIC OPTION (KB-H006)] OK", output)
        self.assertIn("[FPIC MANAGEMENT (KB-H007)] 'fPIC' option not found", output)
        self.assertIn("[VERSION RANGES (KB-H008)] OK", output)
        self.assertIn("[LIBCXX MANAGEMENT (KB-H011)] OK", output)
        self.assertIn("[MATCHING CONFIGURATION (KB-H014)] OK", output)
        self.assertIn("ERROR: [PACKAGE LICENSE (KB-H012)] No 'licenses' folder found in package", output)
        self.assertIn("[DEFAULT PACKAGE LAYOUT (KB-H013)] OK", output)
        self.assertIn("[SHARED ARTIFACTS (KB-H015)] OK", output)
<<<<<<< HEAD
        self.assertIn("ERROR: [TEST PACKAGE FOLDER (KB-H024)] There is no "
                      "`test_package` for this recipe", output)
=======
        self.assertIn("[EXPORT LICENSE (KB-H023)] OK", output)
>>>>>>> a7529edd

    def test_conanfile_installer(self):
        tools.save('conanfile.py', content=self.conanfile_installer)
        output = self.conan(['create', '.', 'name/version@jgsogo/test'])
        self.assertIn("[RECIPE METADATA (KB-H003)] OK", output)
        self.assertIn("[HEADER_ONLY, NO COPY SOURCE (KB-H005)] OK", output)
        self.assertIn("[FPIC OPTION (KB-H006)] OK", output)
        self.assertIn("[FPIC MANAGEMENT (KB-H007)] 'fPIC' option not found", output)
        self.assertIn("[VERSION RANGES (KB-H008)] OK", output)
        self.assertIn("[LIBCXX MANAGEMENT (KB-H011)] OK", output)
        self.assertIn("ERROR: [MATCHING CONFIGURATION (KB-H014)] Empty package", output)
        self.assertIn("ERROR: [MATCHING CONFIGURATION (KB-H014)] Packaged artifacts does not match",
                      output)
        self.assertIn("ERROR: [PACKAGE LICENSE (KB-H012)] No 'licenses' folder found in package", output)
        self.assertIn("[DEFAULT PACKAGE LAYOUT (KB-H013)] OK", output)
        self.assertIn("[SHARED ARTIFACTS (KB-H015)] OK", output)
<<<<<<< HEAD
        self.assertIn("ERROR: [TEST PACKAGE FOLDER (KB-H024)] There is no "
                      "`test_package` for this recipe", output)

    def test_run_environment_test_package(self):
        conanfile_tp = textwrap.dedent("""\
        from conans import ConanFile, RunEnvironment, tools

        class TestConan(ConanFile):
            settings = "os", "arch"

            def test(self):
                env_build = RunEnvironment(self)
                with tools.environment_append(env_build.vars):
                    self.run("echo bar")
        """)
        tools.save('test_package/conanfile.py', content=conanfile_tp)
        tools.save('conanfile.py', content=self.conanfile)
        output = self.conan(['create', '.', 'name/version@user/test'])
        self.assertIn("[TEST PACKAGE FOLDER (KB-H024)] OK", output)
        self.assertIn("ERROR: [TEST PACKAGE - RUN ENVIRONMENT (KB-H029)] The `RunEnvironment` " \
                      "is no longer needed. It has been integrated into the " \
                      "self.run(..., run_environment=True)", output)

        conanfile_tp = textwrap.dedent("""\
        from conans import ConanFile, tools

        class TestConan(ConanFile):
            settings = "os", "arch"

            def test(self):
                self.run("echo bar", run_environment=True)
        """)

        tools.save('test_package/conanfile.py', content=conanfile_tp)
        tools.save('conanfile.py', content=self.conanfile)
        output = self.conan(['create', '.', 'name/version@user/test'])
        self.assertIn("[TEST PACKAGE FOLDER (KB-H024)] OK", output)
        self.assertIn("[TEST PACKAGE - RUN ENVIRONMENT (KB-H029)] OK", output)
=======
        self.assertIn("[EXPORT LICENSE (KB-H023)] OK", output)

    def test_exports_licenses(self):
        tools.save('conanfile.py',
                   content=self.conanfile_base.format(placeholder='exports = "LICENSE"'))
        output = self.conan(['create', '.', 'name/version@name/test'])
        self.assertIn("ERROR: [EXPORT LICENSE (KB-H023)] This recipe is exporting a license file." \
                      " Remove LICENSE from `exports`", output)

        tools.save('conanfile.py',
                   content=self.conanfile_base.format(placeholder='exports_sources = "LICENSE"'))
        output = self.conan(['create', '.', 'name/version@name/test'])
        self.assertIn("ERROR: [EXPORT LICENSE (KB-H023)] This recipe is exporting a license file." \
                      " Remove LICENSE from `exports_sources`", output)

        tools.save('conanfile.py',
                   content=self.conanfile_base.format(placeholder='exports = ["foobar", "COPYING.md"]'))
        output = self.conan(['create', '.', 'name/version@name/test'])
        self.assertIn("ERROR: [EXPORT LICENSE (KB-H023)] This recipe is exporting a license file." \
                      " Remove COPYING.md from `exports`", output)
>>>>>>> a7529edd

    def test_conanfile_cppstd(self):
        content = textwrap.dedent("""\
        from conans import ConanFile

        class AConan(ConanFile):
            url = "fake_url.com"
            license = "fake_license"
            description = "whatever"
            exports_sources = "header.h", "test.c"
            settings = "os", "compiler", "arch", "build_type"

            def configure(self):
                {configure}

            def package(self):
                self.copy("*", dst="include")
        """)

        tools.save('test.c', content="#define FOO 1")
        tools.save('conanfile.py', content=content.format(
                   configure="pass"))
        output = self.conan(['create', '.', 'name/version@user/test'])
        self.assertIn("ERROR: [LIBCXX MANAGEMENT (KB-H011)] Can't detect C++ source files but " \
                      "recipe does not remove 'self.settings.compiler.libcxx'", output)
        self.assertIn("ERROR: [CPPSTD MANAGEMENT (KB-H022)] Can't detect C++ source files but " \
                      "recipe does not remove 'self.settings.compiler.cppstd'", output)

        tools.save('conanfile.py', content=content.format(configure="""
        del self.settings.compiler.libcxx
        del self.settings.compiler.cppstd"""))
        output = self.conan(['create', '.', 'name/version@user/test'])
        self.assertIn("[LIBCXX MANAGEMENT (KB-H011)] OK", output)
        self.assertIn("[CPPSTD MANAGEMENT (KB-H022)] OK", output)

    def test_conanfile_fpic(self):
        tools.save('conanfile.py', content=self.conanfile_fpic)
        output = self.conan(['create', '.', 'fpic/version@conan/test'])
        self.assertIn("FPIC OPTION (KB-H006)] OK", output)
        self.assertNotIn("[FPIC MANAGEMENT (KB-H007)] 'fPIC' option not found", output)
        self.assertIn("[FPIC MANAGEMENT (KB-H007)] 'fPIC' option not managed correctly.", output)<|MERGE_RESOLUTION|>--- conflicted
+++ resolved
@@ -78,12 +78,9 @@
         self.assertIn("ERROR: [PACKAGE LICENSE (KB-H012)] No 'licenses' folder found in package", output)
         self.assertIn("[DEFAULT PACKAGE LAYOUT (KB-H013)] OK", output)
         self.assertIn("[SHARED ARTIFACTS (KB-H015)] OK", output)
-<<<<<<< HEAD
-        self.assertIn("ERROR: [TEST PACKAGE FOLDER (KB-H024)] There is no "
-                      "`test_package` for this recipe", output)
-=======
-        self.assertIn("[EXPORT LICENSE (KB-H023)] OK", output)
->>>>>>> a7529edd
+        self.assertIn("ERROR: [TEST PACKAGE FOLDER (KB-H024)] There is no "
+                      "`test_package` for this recipe", output)
+        self.assertIn("[EXPORT LICENSE (KB-H023)] OK", output)
 
     def test_conanfile_header_only(self):
         tools.save('conanfile.py', content=self.conanfile_header_only)
@@ -100,12 +97,9 @@
         self.assertIn("ERROR: [PACKAGE LICENSE (KB-H012)] No 'licenses' folder found in package", output)
         self.assertIn("[DEFAULT PACKAGE LAYOUT (KB-H013)] OK", output)
         self.assertIn("[SHARED ARTIFACTS (KB-H015)] OK", output)
-<<<<<<< HEAD
-        self.assertIn("ERROR: [TEST PACKAGE FOLDER (KB-H024)] There is no "
-                      "`test_package` for this recipe", output)
-=======
-        self.assertIn("[EXPORT LICENSE (KB-H023)] OK", output)
->>>>>>> a7529edd
+        self.assertIn("ERROR: [TEST PACKAGE FOLDER (KB-H024)] There is no "
+                      "`test_package` for this recipe", output)
+        self.assertIn("[EXPORT LICENSE (KB-H023)] OK", output)
 
     def test_conanfile_header_only_with_settings(self):
         tools.save('conanfile.py', content=self.conanfile_header_only_with_settings)
@@ -121,12 +115,9 @@
         self.assertIn("ERROR: [PACKAGE LICENSE (KB-H012)] No 'licenses' folder found in package", output)
         self.assertIn("[DEFAULT PACKAGE LAYOUT (KB-H013)] OK", output)
         self.assertIn("[SHARED ARTIFACTS (KB-H015)] OK", output)
-<<<<<<< HEAD
-        self.assertIn("ERROR: [TEST PACKAGE FOLDER (KB-H024)] There is no "
-                      "`test_package` for this recipe", output)
-=======
-        self.assertIn("[EXPORT LICENSE (KB-H023)] OK", output)
->>>>>>> a7529edd
+        self.assertIn("ERROR: [TEST PACKAGE FOLDER (KB-H024)] There is no "
+                      "`test_package` for this recipe", output)
+        self.assertIn("[EXPORT LICENSE (KB-H023)] OK", output)
 
     def test_conanfile_installer(self):
         tools.save('conanfile.py', content=self.conanfile_installer)
@@ -143,7 +134,6 @@
         self.assertIn("ERROR: [PACKAGE LICENSE (KB-H012)] No 'licenses' folder found in package", output)
         self.assertIn("[DEFAULT PACKAGE LAYOUT (KB-H013)] OK", output)
         self.assertIn("[SHARED ARTIFACTS (KB-H015)] OK", output)
-<<<<<<< HEAD
         self.assertIn("ERROR: [TEST PACKAGE FOLDER (KB-H024)] There is no "
                       "`test_package` for this recipe", output)
 
@@ -182,7 +172,6 @@
         output = self.conan(['create', '.', 'name/version@user/test'])
         self.assertIn("[TEST PACKAGE FOLDER (KB-H024)] OK", output)
         self.assertIn("[TEST PACKAGE - RUN ENVIRONMENT (KB-H029)] OK", output)
-=======
         self.assertIn("[EXPORT LICENSE (KB-H023)] OK", output)
 
     def test_exports_licenses(self):
@@ -203,7 +192,6 @@
         output = self.conan(['create', '.', 'name/version@name/test'])
         self.assertIn("ERROR: [EXPORT LICENSE (KB-H023)] This recipe is exporting a license file." \
                       " Remove COPYING.md from `exports`", output)
->>>>>>> a7529edd
 
     def test_conanfile_cppstd(self):
         content = textwrap.dedent("""\
