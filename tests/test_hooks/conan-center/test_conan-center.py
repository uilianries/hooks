import os
import platform
import textwrap

from conans import tools
from conans.client.command import ERROR_INVALID_CONFIGURATION, SUCCESS

from tests.utils.test_cases.conan_client import ConanClientTestCase


class ConanCenterTests(ConanClientTestCase):
    conanfile_base = textwrap.dedent("""\
        from conans import ConanFile

        class AConan(ConanFile):
            url = "fake_url.com"
            license = "fake_license"
            description = "whatever"
            homepage = "homepage.com"
            topics = ("fake_topic", "another_fake_topic")
            exports_sources = "header.h"
            {placeholder}

            def package(self):
                self.copy("*", dst="include")
        """)
    conanfile_header_only_with_settings = textwrap.dedent("""\
        from conans import ConanFile

        class AConan(ConanFile):
            url = "fake_url.com"
            license = "fake_license"
            description = "whatever"
            homepage = "homepage.com"
            exports_sources = "header.h"
            settings = "os", "compiler", "arch", "build_type"

            def package(self):
                self.copy("*", dst="include")

            def package_id(self):
                self.info.header_only()
        """)
    conanfile_fpic = textwrap.dedent("""\
            from conans import ConanFile

            class Fpic(ConanFile):
                url = "fake_url.com"
                license = "fake_license"
                description = "whatever"
                settings = "os", "arch", "compiler", "build_type"
                options = {'fPIC': [True, False]}
                default_options = {'fPIC': True}
            """)
    conanfile_header_only = conanfile_base.format(placeholder='')
    conanfile_installer = conanfile_base.format(placeholder='settings = "os_build"')
    conanfile = conanfile_base.format(placeholder='settings = "os"')

    def _get_environ(self, **kwargs):
        kwargs = super(ConanCenterTests, self)._get_environ(**kwargs)
        kwargs.update({'CONAN_HOOKS': os.path.join(os.path.dirname(__file__), '..', '..', '..',
                                                   'hooks', 'conan-center')})
        return kwargs

    def test_no_duplicated_messages(self):
        tools.save('conanfile.py', content=self.conanfile)
        output = self.conan(['create', '.', 'name/version@jgsogo/test'])
        self.assertIn("ERROR: [PACKAGE LICENSE (KB-H012)] No 'licenses' folder found in package", output)
        self.assertNotIn("[PACKAGE LICENSE (KB-H012)] OK", output)

    def test_conanfile(self):
        tools.save('conanfile.py', content=self.conanfile)
        output = self.conan(['create', '.', 'name/version@jgsogo/test'])
        self.assertIn("[RECIPE METADATA (KB-H003)] OK", output)
        self.assertIn("[HEADER_ONLY, NO COPY SOURCE (KB-H005)] OK", output)
        self.assertIn("[FPIC OPTION (KB-H006)] OK", output)
        self.assertIn("[FPIC MANAGEMENT (KB-H007)] 'fPIC' option not found", output)
        self.assertIn("[VERSION RANGES (KB-H008)] OK", output)
        self.assertIn("[LIBCXX MANAGEMENT (KB-H011)] OK", output)
        self.assertIn("ERROR: [MATCHING CONFIGURATION (KB-H014)] Empty package", output)
        self.assertIn("ERROR: [PACKAGE LICENSE (KB-H012)] No 'licenses' folder found in package", output)
        self.assertIn("[DEFAULT PACKAGE LAYOUT (KB-H013)] OK", output)
        self.assertIn("[SHARED ARTIFACTS (KB-H015)] OK", output)
        self.assertIn("[EXPORT LICENSE (KB-H023)] OK", output)
        self.assertIn("ERROR: [TEST PACKAGE FOLDER (KB-H024)] There is no 'test_package' for this "
                      "recipe", output)
        self.assertIn("[META LINES (KB-H025)] OK", output)
        self.assertIn("[LINTER WARNINGS (KB-H026)] OK", output)
        self.assertIn("ERROR: [CONAN CENTER INDEX URL (KB-H027)] The attribute 'url' should " \
                      "point to: https://github.com/conan-io/conan-center-index", output)
        self.assertIn("[CMAKE MINIMUM VERSION (KB-H028)] OK", output)

    def test_conanfile_header_only(self):
        tools.save('conanfile.py', content=self.conanfile_header_only)
        tools.save('header.h', content="")
        output = self.conan(['create', '.', 'name/version@jgsogo/test'])
        self.assertIn("[RECIPE METADATA (KB-H003)] OK", output)
        self.assertIn("[HEADER_ONLY, NO COPY SOURCE (KB-H005)] This recipe is a header only library", output)
        self.assertIn("[FPIC OPTION (KB-H006)] OK", output)
        self.assertIn("[FPIC MANAGEMENT (KB-H007)] 'fPIC' option not found", output)
        self.assertIn("[VERSION RANGES (KB-H008)] OK", output)
        self.assertIn("[LIBCXX MANAGEMENT (KB-H011)] OK", output)
        self.assertIn("[MATCHING CONFIGURATION (KB-H014)] OK", output)
        self.assertNotIn("ERROR: [MATCHING CONFIGURATION (KB-H014)]", output)
        self.assertIn("ERROR: [PACKAGE LICENSE (KB-H012)] No 'licenses' folder found in package", output)
        self.assertIn("[DEFAULT PACKAGE LAYOUT (KB-H013)] OK", output)
        self.assertIn("[SHARED ARTIFACTS (KB-H015)] OK", output)
        self.assertIn("[EXPORT LICENSE (KB-H023)] OK", output)
        self.assertIn("ERROR: [TEST PACKAGE FOLDER (KB-H024)] There is no 'test_package' for this "
                      "recipe", output)
        self.assertIn("[META LINES (KB-H025)] OK", output)
        self.assertIn("[LINTER WARNINGS (KB-H026)] OK", output)
        self.assertIn("[CMAKE MINIMUM VERSION (KB-H028)] OK", output)

    def test_conanfile_header_only_with_settings(self):
        tools.save('conanfile.py', content=self.conanfile_header_only_with_settings)
        tools.save('header.h', content="")
        output = self.conan(['create', '.', 'name/version@jgsogo/test'])
        self.assertIn("[RECIPE METADATA (KB-H003)] OK", output)
        self.assertIn("[HEADER_ONLY, NO COPY SOURCE (KB-H005)] OK", output)
        self.assertIn("[FPIC OPTION (KB-H006)] OK", output)
        self.assertIn("[FPIC MANAGEMENT (KB-H007)] 'fPIC' option not found", output)
        self.assertIn("[VERSION RANGES (KB-H008)] OK", output)
        self.assertIn("[LIBCXX MANAGEMENT (KB-H011)] OK", output)
        self.assertIn("[MATCHING CONFIGURATION (KB-H014)] OK", output)
        self.assertIn("ERROR: [PACKAGE LICENSE (KB-H012)] No 'licenses' folder found in package", output)
        self.assertIn("[DEFAULT PACKAGE LAYOUT (KB-H013)] OK", output)
        self.assertIn("[SHARED ARTIFACTS (KB-H015)] OK", output)
        self.assertIn("[EXPORT LICENSE (KB-H023)] OK", output)
        self.assertIn("ERROR: [TEST PACKAGE FOLDER (KB-H024)] There is no 'test_package' for this "
                      "recipe", output)
        self.assertIn("[META LINES (KB-H025)] OK", output)
        self.assertIn("[LINTER WARNINGS (KB-H026)] OK", output)
        self.assertIn("[CMAKE MINIMUM VERSION (KB-H028)] OK", output)

    def test_conanfile_installer(self):
        tools.save('conanfile.py', content=self.conanfile_installer)
        output = self.conan(['create', '.', 'name/version@jgsogo/test'])
        self.assertIn("[RECIPE METADATA (KB-H003)] OK", output)
        self.assertIn("[HEADER_ONLY, NO COPY SOURCE (KB-H005)] OK", output)
        self.assertIn("[FPIC OPTION (KB-H006)] OK", output)
        self.assertIn("[FPIC MANAGEMENT (KB-H007)] 'fPIC' option not found", output)
        self.assertIn("[VERSION RANGES (KB-H008)] OK", output)
        self.assertIn("[LIBCXX MANAGEMENT (KB-H011)] OK", output)
        self.assertIn("ERROR: [MATCHING CONFIGURATION (KB-H014)] Empty package", output)
        self.assertIn("ERROR: [MATCHING CONFIGURATION (KB-H014)] Packaged artifacts does not match",
                      output)
        self.assertIn("ERROR: [PACKAGE LICENSE (KB-H012)] No 'licenses' folder found in package", output)
        self.assertIn("[DEFAULT PACKAGE LAYOUT (KB-H013)] OK", output)
        self.assertIn("[SHARED ARTIFACTS (KB-H015)] OK", output)
        self.assertIn("ERROR: [TEST PACKAGE FOLDER (KB-H024)] There is no 'test_package' for this "
                      "recipe", output)
        self.assertIn("[META LINES (KB-H025)] OK", output)
        self.assertIn("[CMAKE MINIMUM VERSION (KB-H028)] OK", output)

    def test_shebang(self):
        conanfile = textwrap.dedent("""\
        #!/usr/bin/env python
        # -*- coding: utf-8 -*-
        from conans import ConanFile, tools
        import os

        class AConan(ConanFile):
            url = "fake_url.com"
            license = "fake_license"
            description = "whatever"
            exports_sources = "header.h"

            def package(self):
                tools.save(os.path.join(self.package_folder, "__init__.py"),
                           content="#!/usr/bin/env python")
                self.copy("*", dst="include")

        # vim: tabstop=8 expandtab shiftwidth=4 softtabstop=4
        """)
        tools.save('conanfile.py', content=conanfile)
        output = self.conan(['create', '.', 'name/version@user/test'])
        self.assertIn("ERROR: [META LINES (KB-H025)] PEP 263 (encoding) is not allowed in the " \
                      "conanfile. Remove the line 2", output)
        self.assertIn("ERROR: [META LINES (KB-H025)] vim editor configuration detected in your " \
                      "recipe. Remove the line 17", output)
        self.assertIn("ERROR: [META LINES (KB-H025)] Shebang (#!) detected in your recipe. " \
                      "Remove the line 1", output)

    def test_run_environment_test_package(self):
        conanfile_tp = textwrap.dedent("""\
        from conans import ConanFile, RunEnvironment, tools

        class TestConan(ConanFile):
            settings = "os", "arch"

            def test(self):
                env_build = RunEnvironment(self)
                with tools.environment_append(env_build.vars):
                    self.run("echo bar")
        """)
        tools.save('test_package/conanfile.py', content=conanfile_tp)
        tools.save('conanfile.py', content=self.conanfile)
        output = self.conan(['create', '.', 'name/version@user/test'])
        self.assertIn("[TEST PACKAGE FOLDER (KB-H024)] OK", output)
        self.assertIn("ERROR: [TEST PACKAGE - RUN ENVIRONMENT (KB-H029)] The 'RunEnvironment()' "
                      "build helper is no longer needed. It has been integrated into the "
                      "self.run(..., run_environment=True)", output)

        conanfile_tp = textwrap.dedent("""\
        from conans import ConanFile, tools

        class TestConan(ConanFile):
            settings = "os", "arch"

            def test(self):
                self.run("echo bar", run_environment=True)
        """)

        tools.save('test_package/conanfile.py', content=conanfile_tp)
        tools.save('conanfile.py', content=self.conanfile)
        output = self.conan(['create', '.', 'name/version@user/test'])
        self.assertIn("[TEST PACKAGE FOLDER (KB-H024)] OK", output)
        self.assertIn("[TEST PACKAGE - RUN ENVIRONMENT (KB-H029)] OK", output)
        self.assertIn("[EXPORT LICENSE (KB-H023)] OK", output)
        self.assertIn("[TEST PACKAGE - NO IMPORTS() (KB-H034)] OK", output)

    def test_exports_licenses(self):
        tools.save('conanfile.py',
                   content=self.conanfile_base.format(placeholder='exports = "LICENSE"'))
        output = self.conan(['create', '.', 'name/version@name/test'])
        self.assertIn("ERROR: [EXPORT LICENSE (KB-H023)] This recipe is exporting a license file." \
                      " Remove LICENSE from `exports`", output)

        tools.save('conanfile.py',
                   content=self.conanfile_base.format(placeholder='exports_sources = "LICENSE"'))
        output = self.conan(['create', '.', 'name/version@name/test'])
        self.assertIn("ERROR: [EXPORT LICENSE (KB-H023)] This recipe is exporting a license file." \
                      " Remove LICENSE from `exports_sources`", output)

        tools.save('conanfile.py',
                   content=self.conanfile_base.format(placeholder='exports = ["foobar", "COPYING.md"]'))
        output = self.conan(['create', '.', 'name/version@name/test'])
        self.assertIn("ERROR: [EXPORT LICENSE (KB-H023)] This recipe is exporting a license file." \
                      " Remove COPYING.md from `exports`", output)

    def test_fpic_remove(self):
        conanfile = textwrap.dedent("""\
        from conans import ConanFile

        class LinuxOnly(ConanFile):
            url = "fake_url.com"
            license = "fake_license"
            description = "whatever"
            settings = "os", "arch", "compiler", "build_type"
            options = {"fPIC": [True, False], "shared": [True, False]}
            default_options = {"fPIC": True, "shared": False}
        """)
        tools.save('conanfile.py', content=conanfile)
        output = self.conan(['create', '.', 'package/version@conan/test'])
        self.assertIn("[FPIC OPTION (KB-H006)] OK", output)
        if tools.os_info.is_windows:
            self.assertIn("ERROR: [FPIC MANAGEMENT (KB-H007)] 'fPIC' option not managed " \
                          "correctly. Please remove it for Windows " \
                          "configurations: del self.options.fpic", output)
        else:
            self.assertIn("[FPIC MANAGEMENT (KB-H007)] OK. 'fPIC' option found and apparently " \
                        "well managed", output)

    def test_fpic_remove_windows(self):
        conanfile = textwrap.dedent("""\
        from conans import ConanFile

        class Conan(ConanFile):
            url = "fake_url.com"
            license = "fake_license"
            description = "whatever"
            settings = "os", "arch", "compiler", "build_type"
            options = {"fPIC": [True, False], "shared": [True, False]}
            default_options = {"fPIC": True, "shared": False}

            def config_options(self):
                if self.settings.os == "Windows":
                    del self.options.fPIC
        """)
        tools.save('conanfile.py', content=conanfile)
        output = self.conan(['create', '.', 'package/version@conan/test'])
        self.assertIn("[FPIC OPTION (KB-H006)] OK", output)
        if platform.system() == "Windows":
            self.assertIn("[FPIC MANAGEMENT (KB-H007)] 'fPIC' option not found", output)
        else:
            self.assertIn("[FPIC MANAGEMENT (KB-H007)] OK. 'fPIC' option found and apparently well "
                          "managed", output)
        self.assertIn("[FPIC MANAGEMENT (KB-H007)] OK", output)

    def test_fpic_remove_windows_configuration(self):
        conanfile = textwrap.dedent("""\
        from conans import ConanFile
        from conans.errors import ConanInvalidConfiguration

        class Conan(ConanFile):
            url = "fake_url.com"
            license = "fake_license"
            description = "whatever"
            settings = "os", "arch", "compiler", "build_type"
            options = {"fPIC": [True, False], "shared": [True, False]}
            default_options = {"fPIC": True, "shared": False}

            def configure(self):
                if self.settings.os == "Windows":
                    raise ConanInvalidConfiguration("Windows not supported")
        """)
        tools.save('conanfile.py', content=conanfile)
        if platform.system() == "Windows":
            expected_return_code = ERROR_INVALID_CONFIGURATION
        else:
            expected_return_code = SUCCESS
        output = self.conan(['create', '.', 'package/version@conan/test'], expected_return_code)
        if platform.system() == "Windows":
            self.assertNotIn("[FPIC MANAGEMENT (KB-H007)] OK", output)
        else:
            self.assertIn("[FPIC MANAGEMENT (KB-H007)] OK. 'fPIC' option found and apparently well "
                          "managed", output)

    def test_conanfile_cppstd(self):
        content = textwrap.dedent("""\
        from conans import ConanFile
        class AConan(ConanFile):
            url = "fake_url.com"
            license = "fake_license"
            description = "whatever"
            exports_sources = "header.h", "test.c"
            settings = "os", "compiler", "arch", "build_type"
            def configure(self):
                {configure}
            def package(self):
                self.copy("*", dst="include")
        """)

        tools.save('test.c', content="#define FOO 1")
        tools.save('conanfile.py', content=content.format(
                   configure="pass"))
        output = self.conan(['create', '.', 'name/version@user/test'])
        self.assertIn("ERROR: [LIBCXX MANAGEMENT (KB-H011)] Can't detect C++ source files but " \
                      "recipe does not remove 'self.settings.compiler.libcxx'", output)
        self.assertIn("ERROR: [CPPSTD MANAGEMENT (KB-H022)] Can't detect C++ source files but " \
                      "recipe does not remove 'self.settings.compiler.cppstd'", output)

        tools.save('conanfile.py', content=content.format(configure="""
        del self.settings.compiler.libcxx
        del self.settings.compiler.cppstd"""))
        output = self.conan(['create', '.', 'name/version@user/test'])
        self.assertIn("[LIBCXX MANAGEMENT (KB-H011)] OK", output)
        self.assertIn("[CPPSTD MANAGEMENT (KB-H022)] OK", output)

    def test_missing_attributes(self):
        conanfile = textwrap.dedent("""\
        from conans import ConanFile

        class AConan(ConanFile):
            pass
        """)
        bad_recipe_output = [
            "ERROR: [RECIPE METADATA (KB-H003)] Conanfile doesn't have 'url' attribute.",
            "ERROR: [RECIPE METADATA (KB-H003)] Conanfile doesn't have 'license' attribute.",
            "ERROR: [RECIPE METADATA (KB-H003)] Conanfile doesn't have 'description' attribute.",
            "ERROR: [RECIPE METADATA (KB-H003)] Conanfile doesn't have 'homepage' attribute.",
            "WARN: [RECIPE METADATA (KB-H003)] Conanfile doesn't have 'topics' attribute."
        ]

        tools.save('conanfile.py', content=conanfile)
        output = self.conan(['create', '.', 'name/version@user/test'])
        for msg in bad_recipe_output:
            self.assertIn(msg, output)
        self.assertNotIn("[RECIPE METADATA (KB-H003)] OK", output)

        tools.save('conanfile.py', content=self.conanfile_base.format(placeholder=''))
        output = self.conan(['create', '.', 'name/version@user/test'])
        for msg in bad_recipe_output:
            self.assertNotIn(msg, output)
        self.assertIn("[RECIPE METADATA (KB-H003)] OK", output)

    def test_cci_url(self):
        conanfile = textwrap.dedent("""\
        from conans import ConanFile
        class AConan(ConanFile):
            url = "https://github.com/conan-io/conan-center-index"
            license = "fake_license"
            description = "whatever"
            exports_sources = "header.h"
            def package(self):
                self.copy("*", dst="include")
        """)
        tools.save('conanfile.py', content=conanfile)
        output = self.conan(['create', '.', 'name/version@jgsogo/test'])
        self.assertIn("[CONAN CENTER INDEX URL (KB-H027)] OK", output)

    def test_cmake_minimum_version(self):
        conanfile = self.conanfile_base.format(placeholder="exports_sources = \"CMakeLists.txt\"")
        cmake = """project(test)
        """
        tools.save('conanfile.py', content=conanfile)
        tools.save('CMakeLists.txt', content=cmake)
        output = self.conan(['create', '.', 'name/version@user/test'])
        path = os.path.join(".", "CMakeLists.txt")
        self.assertIn("ERROR: [CMAKE MINIMUM VERSION (KB-H028)] The CMake file '%s' must contain a "
                      "minimum version declared (e.g. cmake_minimum_required(VERSION 3.1.2))" % path,
                      output)

    def test_cmake_minimum_version_test_package(self):
        conanfile = self.conanfile_base.format(placeholder="exports_sources = \"CMakeLists.txt\"")
        conanfile_tp = textwrap.dedent("""\
        from conans import ConanFile, tools, CMake

        class TestConan(ConanFile):
            settings = "os", "arch"

            def build(self):
                cmake = CMake(self)

            def test(self):
                self.run("echo bar", run_environment=True)
        """)
        cmake = """cmake_minimum_required(VERSION 2.8.11)
        project(test)
        """
        tools.save('conanfile.py', content=conanfile)
        tools.save('CMakeLists.txt', content=cmake)
        tools.save('test_package/CMakeLists.txt', content=cmake)
        tools.save('test_package/conanfile.py', content=conanfile_tp)
        output = self.conan(['create', '.', 'name/version@user/test'])
        self.assertIn("[CMAKE MINIMUM VERSION (KB-H028)] OK", output)
        # validate residual cmake files in test_package/build
        output = self.conan(['create', '.', 'name/version@user/test'])
        self.assertIn("[CMAKE MINIMUM VERSION (KB-H028)] OK", output)
        self.assertNotIn("ERROR [CMAKE MINIMUM VERSION (KB-H028)]", output)
        
        cmake = textwrap.dedent("""cmake_minimum_required(VERSION 2.8.11)
        project(test)
        """)
        tools.save('CMakeLists.txt', content=cmake)
        output = self.conan(['create', '.', 'name/version@user/test'])
        self.assertIn("[CMAKE MINIMUM VERSION (KB-H028)] OK", output)
        self.assertNotIn("ERROR [CMAKE MINIMUM VERSION (KB-H028)]", output)

<<<<<<< HEAD
    def test_apple_frameworks(self):
        conanfile = textwrap.dedent("""\
        from conans import ConanFile
        class AConan(ConanFile):
            url = "https://github.com/conan-io/conan-center-index"
            license = "fake_license"
            description = "whatever"
            exports_sources = "header.h"
            def package(self):
                self.copy("*", dst="include")
            def cpp_info(self):
                self.cpp_info.""")

        inv_conanfile = conanfile + 'shared_link_flags.append("-framework CoreAudio")'
        tools.save('conanfile.py', content=inv_conanfile)
        output = self.conan(['create', '.', 'name/version@user/test'])
        self.assertIn("ERROR: [APPLE FRAMEWORK (KB-H033)] Apple Frameworks should be packaged " \
                      "using 'self.cpp_info.frameworks'", output)

        val_conanfile = conanfile + 'frameworks.append("CoreAudio")'
        tools.save('conanfile.py', content=val_conanfile)
        output = self.conan(['create', '.', 'name/version@user/test'])
        self.assertIn("[APPLE FRAMEWORK (KB-H033)] OK", output)
        
=======
    def test_imports_not_allowed(self):
        conanfile_tp = textwrap.dedent("""\
        from conans import ConanFile, tools

        class TestConan(ConanFile):
            settings = "os", "arch"

            def imports(self):
                self.copy("*.dll", "", "bin")
                self.copy("*.dylib", "", "lib")

            def test(self):
                self.run("echo bar", run_environment=True)
        """)

        tools.save('test_package/conanfile.py', content=conanfile_tp)
        tools.save('conanfile.py', content=self.conanfile)
        output = self.conan(['create', '.', 'name/version@user/test'])
        self.assertIn("[TEST PACKAGE FOLDER (KB-H024)] OK", output)
        self.assertIn("[TEST PACKAGE - RUN ENVIRONMENT (KB-H029)] OK", output)
        self.assertIn("ERROR: [TEST PACKAGE - NO IMPORTS() (KB-H034)] The method `imports` is not " \
                      "allowed in test_package/conanfile.py", output)        

    def test_linter_warnings(self):
        conanfile = textwrap.dedent("""\
        from conans import ConanFile, tools, CMake
        import os
        import platform

        class AConan(ConanFile):
            pass
        """)
        tools.save('conanfile.py', content=conanfile)
        output = self.conan(['create', '.', 'name/version@jgsogo/test'])
        self.assertIn("ERROR: [LINTER WARNINGS (KB-H026)] Linter warnings detected." \
                      " Check the warnings in the output and fix them in the recipe", output)
        self.assertIn("Linter warnings", output)
        self.assertIn("WARN: Linter. Line 1: Unused tools imported from conans", output)
>>>>>>> b9fbb770

    def test_no_author(self):
        conanfile = textwrap.dedent("""\
        from conans import ConanFile
        class AConan(ConanFile):
            {}
            def configure(self):
                pass
        """)
        tools.save('conanfile.py', content=conanfile.replace("{}", ""))
        output = self.conan(['create', '.', 'name/version@user/test'])
        self.assertIn("[NO AUTHOR (KB-H037)] OK", output)

        tools.save('conanfile.py', content=conanfile.replace("{}", "author = 'foobar'"))
        output = self.conan(['create', '.', 'name/version@user/test'])
        self.assertIn('ERROR: [NO AUTHOR (KB-H037)] Conanfile should not contain author. '
                      'Remove \'author = "foobar"\'', output)

        tools.save('conanfile.py', content=conanfile.replace("{}", "author = ('foo', 'bar')"))
        output = self.conan(['create', '.', 'name/version@user/test'])
        self.assertIn('ERROR: [NO AUTHOR (KB-H037)] Conanfile should not contain author. '
                      'Remove \'author = (\'foo\', \'bar\')', output)<|MERGE_RESOLUTION|>--- conflicted
+++ resolved
@@ -438,7 +438,6 @@
         self.assertIn("[CMAKE MINIMUM VERSION (KB-H028)] OK", output)
         self.assertNotIn("ERROR [CMAKE MINIMUM VERSION (KB-H028)]", output)
 
-<<<<<<< HEAD
     def test_apple_frameworks(self):
         conanfile = textwrap.dedent("""\
         from conans import ConanFile
@@ -462,8 +461,7 @@
         tools.save('conanfile.py', content=val_conanfile)
         output = self.conan(['create', '.', 'name/version@user/test'])
         self.assertIn("[APPLE FRAMEWORK (KB-H033)] OK", output)
-        
-=======
+
     def test_imports_not_allowed(self):
         conanfile_tp = textwrap.dedent("""\
         from conans import ConanFile, tools
@@ -502,7 +500,6 @@
                       " Check the warnings in the output and fix them in the recipe", output)
         self.assertIn("Linter warnings", output)
         self.assertIn("WARN: Linter. Line 1: Unused tools imported from conans", output)
->>>>>>> b9fbb770
 
     def test_no_author(self):
         conanfile = textwrap.dedent("""\
